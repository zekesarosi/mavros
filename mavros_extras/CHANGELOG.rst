^^^^^^^^^^^^^^^^^^^^^^^^^^^^^^^^^^^
Changelog for package mavros_extras
^^^^^^^^^^^^^^^^^^^^^^^^^^^^^^^^^^^

<<<<<<< HEAD
2.0.4 (2021-11-04)
------------------
* Merge branch 'master' into ros2
  * master:
  1.10.0
  prepare release
* 1.10.0
* prepare release
* extras: remove safety_area as outdated
* extras: port esc_telemetry
* extras: port esc_status plugin
* extras: porting gps_status
* Merge branch 'master' into ros2
  * master: (25 commits)
  Remove reference
  Catch std::length_error in send_message
  Show ENOTCONN error instead of crash
  Tunnel: Check for invalid payload length
  Tunnel.msg: Generate enum with cog
  mavros_extras: Create tunnel plugin
  mavros_msgs: Add Tunnel message
  MountControl.msg: fix copy-paste
  sys_time.cpp: typo
  sys_time: publish /clock for simulation times
  1.9.0
  update changelog
  Spelling corrections
  Changed OverrideRCIn to 18 channels
  This adds functionality to erase all logs on the SD card via mavlink
  publish BATTERY2 message as /mavros/battery2 topic
  Mavlink v2.0 specs for RC_CHANNELS_OVERRIDE accepts upto 18 channels. The plugin publishes channels 9 to 18 if the FCU protocol version is 2.0
  Added NAV_CONTROLLER_OUTPUT Plugin
  Added GPS_INPUT plugin
  Update esc_status plugin with datatype change on MAVLink.
  ...
* Merge pull request `#1625 <https://github.com/mavlink/mavros/issues/1625>`_ from scoutdi/tunnel-plugin
  Plugin for TUNNEL messages
* Tunnel: Check for invalid payload length
* mavros_extras: Create tunnel plugin
* Merge pull request `#1605 <https://github.com/mavlink/mavros/issues/1605>`_ from Peter010103/ros2
  mavros_extras: Ported vision_pose_estimate plugin for ROS2
* 1.9.0
* update changelog
* Merge pull request `#1621 <https://github.com/mavlink/mavros/issues/1621>`_ from amilcarlucas/pr/mount-control-spelling
  Spelling corrections
* Spelling corrections
* Merge pull request `#1615 <https://github.com/mavlink/mavros/issues/1615>`_ from amilcarlucas/pr/erase-logs
  This adds functionality to erase all logs on the SD card via mavlink
* Merge pull request `#1618 <https://github.com/mavlink/mavros/issues/1618>`_ from amilcarlucas/pr/GPS_INPUT-plugin
  Added GPS_INPUT plugin
* This adds functionality to erase all logs on the SD card via mavlink
* Added GPS_INPUT plugin
* Merge pull request `#1606 <https://github.com/mavlink/mavros/issues/1606>`_ from BV-OpenSource/master
  Add Mount angles message for communications with ardupilotmega.
* Merge branch 'master' into master
* Update esc_status plugin with datatype change on MAVLink.
  ESC_INFO MAVLink message was updated to have negative temperates and also at a different resolution. This commit updates those changes on this side.
* Convert status data from cdeg to rad.
* Publish quaternion information with Mount Status mavlink message.
* Add missing subscription.
* extras: port cam_imu_sync
* extras: re-generate cog
* extras: port debug_value
* Remove Mount_Status plugin. Add Status data to Mount_Control plugin. Remove Mount_Status message.
* extras: fix build, add UAS::send_massage(msg, compid)
* extras: port companion_process_status
* msgs: re-generate file lists
* style: apply ament_uncrustify --reformat
* Merge branch 'master' into ros2
  * master:
  extras: esc_telemetry: fix build
  extras: fix esc_telemetry centi-volt/amp conversion
  extras: uncrustify all plugins
  plugins: reformat xml
  extras: reformat plugins xml
  extras: fix apm esc_telemetry
  msgs: fix types for apm's esc telemetry
  actually allocate memory for the telemetry information
  fixed some compile errors
  added esc_telemetry plugin
  Reset calibration flag when re-calibrating. Prevent wrong data output.
  Exclude changes to launch files.
  Delete debug files.
  Apply uncrustify changes.
  Set progress array to global to prevent erasing data.
  Move Compass calibration report to extras. Rewrite code based on instructions.
  Remove extra message from CMakeLists.
  Add message and service definition.
  Add compass calibration feedback status. Add service to call the 'Next' button in calibrations.
* extras: esc_telemetry: fix build
* extras: fix esc_telemetry centi-volt/amp conversion
* extras: uncrustify all plugins
* extras: reformat plugins xml
* extras: fix apm esc_telemetry
* actually allocate memory for the telemetry information
* fixed some compile errors
* added esc_telemetry plugin
* Add Mount angles message for communications with ardupilotmega.
* Added subscriber callback function for ROS2
* Added initialise function in vision_pose_estimate
* Boilerplate vision_pose_estimate plugin
* extras: landing_target: disable tf listener, it segfaults
* extras: regenerate plugins xml, ament_uncrustify
* mavros_extras: improve landing_target logging
* mavros_extras: ported landing_target plugin to ros2
* Reset calibration flag when re-calibrating. Prevent wrong data output.
* Delete debug files.
* Apply uncrustify changes.
* Set progress array to global to prevent erasing data.
* Move Compass calibration report to extras. Rewrite code based on instructions.
* extras: port 3dr radio
* extras: add urdf package
* extras: adsb: begin porting to ros2
* Contributors: Abhijith Thottumadayil Jagadeesh, André Filipe, David Jablonski, Dr.-Ing. Amilcar do Carmo Lucas, Karthik Desai, Morten Fyhn Amundsen, Peter010103, Ricardo Marques, Russell, Vladimir Ermakov
=======
1.11.1 (2021-11-24)
-------------------
>>>>>>> a10187a4

1.11.0 (2021-11-24)
-------------------
* extras: landing_target: fix misprint
* plugin: initialize quaternions with identity
  Eigen::Quaternion[d|f] () does not initialize with zeroes or identity.
  So we must initialize with identity vector objects that can be left
  unassigned.
  Related to `#1652 <https://github.com/mavlink/mavros/issues/1652>`_
* Merge pull request `#1651 <https://github.com/mavlink/mavros/issues/1651>`_ from Jaeyoung-Lim/pr-image-capture-plugin
  Add camera plugin for interfacing with mavlink camera protocol
* Merge pull request `#1652 <https://github.com/mavlink/mavros/issues/1652>`_ from scoutdi/avoid-uninit-orientation
  distance_sensor: Initialize sensor orientation quaternion to zero
* Use meters for relative altitude
* distance_sensor: Initialize sensor orientation quaternion to zero
  Without this, you'll get random garbage data for the quaternion field
  of the DISTANCE_SENSOR MAVLink messages sent to the autopilot.
  The quaternion field should be set to zero when unused, according to the
  MAVLink message's field description.
* Address review comments
* Add camera plugin for interfacing with mavlink camera protocol
  Add camera image captured message for handling camera trigger information
* Contributors: Jaeyoung-Lim, Morten Fyhn Amundsen, Vladimir Ermakov

1.10.0 (2021-11-04)
-------------------
* Merge pull request `#1625 <https://github.com/mavlink/mavros/issues/1625>`_ from scoutdi/tunnel-plugin
  Plugin for TUNNEL messages
* Tunnel: Check for invalid payload length
* mavros_extras: Create tunnel plugin
* Contributors: Morten Fyhn Amundsen, Vladimir Ermakov

1.9.0 (2021-09-09)
------------------
* Merge pull request `#1621 <https://github.com/mavlink/mavros/issues/1621>`_ from amilcarlucas/pr/mount-control-spelling
  Spelling corrections
* Spelling corrections
* Merge pull request `#1615 <https://github.com/mavlink/mavros/issues/1615>`_ from amilcarlucas/pr/erase-logs
  This adds functionality to erase all logs on the SD card via mavlink
* Merge pull request `#1618 <https://github.com/mavlink/mavros/issues/1618>`_ from amilcarlucas/pr/GPS_INPUT-plugin
  Added GPS_INPUT plugin
* This adds functionality to erase all logs on the SD card via mavlink
* Added GPS_INPUT plugin
* Merge pull request `#1606 <https://github.com/mavlink/mavros/issues/1606>`_ from BV-OpenSource/master
  Add Mount angles message for communications with ardupilotmega.
* Merge branch 'master' into master
* Update esc_status plugin with datatype change on MAVLink.
  ESC_INFO MAVLink message was updated to have negative temperates and also at a different resolution. This commit updates those changes on this side.
* Convert status data from cdeg to rad.
* Publish quaternion information with Mount Status mavlink message.
* Add missing subscription.
* Remove Mount_Status plugin. Add Status data to Mount_Control plugin. Remove Mount_Status message.
* extras: esc_telemetry: fix build
* extras: fix esc_telemetry centi-volt/amp conversion
* extras: uncrustify all plugins
* extras: reformat plugins xml
* extras: fix apm esc_telemetry
* actually allocate memory for the telemetry information
* fixed some compile errors
* added esc_telemetry plugin
* Add Mount angles message for communications with ardupilotmega.
* Reset calibration flag when re-calibrating. Prevent wrong data output.
* Delete debug files.
* Apply uncrustify changes.
* Set progress array to global to prevent erasing data.
* Move Compass calibration report to extras. Rewrite code based on instructions.
* Contributors: Abhijith Thottumadayil Jagadeesh, André Filipe, Dr.-Ing. Amilcar do Carmo Lucas, Karthik Desai, Ricardo Marques, Russell, Vladimir Ermakov

1.8.0 (2021-05-05)
------------------
* extras: `#1370 <https://github.com/mavlink/mavros/issues/1370>`_: set obstacle aangle offset
* extras: distance_sensor: rename param for custom orientation, apply uncrustify
* distance_sensor: Add horizontal_fov_ratio, vertical_fov_ratio, sensor_orientation parameters
* distance_sensor: Fill horizontal_fov, vertical_fov, quaternion
* Contributors: Alexey Rogachevskiy, Vladimir Ermakov

1.7.1 (2021-04-05)
------------------

1.7.0 (2021-04-05)
------------------

1.6.0 (2021-02-15)
------------------
* Fixed a bug in mavros_extras/src/plugins/odom.cpp by switching lines 175 and 180.
  Rationale: The pose covariance matrix published to the /mavros/odometry/in topic is exclusively zeros. This is because the transformation matrix r_pose is initialised as zeros (line 140), then applied to the covariance matrix cov_pose (line 176) and then populated (line 180). Clearly the latter two steps should be the other way around, and the comments in the code appear to suggest that this was the intention, but that lines 175 and 180 were accidentally written the wrong way around. Having switched them, the pose covariance is now published to /mavros/odometry/in as expected.
  JohnG897
* Contributors: John Gifford

1.5.2 (2021-02-02)
------------------
* bugfix - add estimator type in odom message
  Add missing estimator_type field in  Odometry message.
  Issue `#1524 <https://github.com/mavlink/mavros/issues/1524>`_
* Contributors: Ashwin Varghese Kuruttukulam

1.5.1 (2021-01-04)
------------------
* Initialise message structures
  Uninitialised Mavlink 2 extension fields were sent if the fields were
  not later set. Initialising the fields to zero is the default value for
  extension fields and appears to the receiver as though sender is unaware
  of Mavlink 2.
  Instances were found with regex below, more may exist:
  mavlink::[^:]+::msg::[^:={]+ ?[^:={]*;
* Contributors: Rob Clarke

1.5.0 (2020-11-11)
------------------
* mavros_extras: Fix member initialization order
* mavros_extras: Add override specifiers
* mavros_extras: distance_sensor: Don't publish data when orientation configuration does not match incomming data.
* fake_gps: Fix assignment typo
  This colon should probably be an equals sign.
  With the colon, this assignment becomes a label instead,
  and `_gps_rate` after the colon becomes an unused
  expression result.
* Contributors: Kristian Klausen, Morten Fyhn Amundsen

1.4.0 (2020-09-11)
------------------
* mavros: use mavlink::minimal:: after incompatible changes in mavlink package
  Incompatible change: https://github.com/mavlink/mavlink/pull/1463
  Fix: `#1483 <https://github.com/mavlink/mavros/issues/1483>`_, https://github.com/mavlink/mavlink/issues/1474
* play_tune: Assign tune format directly
* play_tune: Uncrustify
* play_tune: Use msg_set_target and set_string_z
* play_tune: Write new plugin
* Contributors: Morten Fyhn Amundsen, Vladimir Ermakov

1.3.0 (2020-08-08)
------------------
* Take into account message count for message size
* Add esc_status plugin.
* fake_gps.cpp: Implement GPS time data
* fake_gps.cpp: implement speed accuracy
* fake_gps.cpp: Added horiz_accuracy and vert_accuracy parameters
* fake_gps.cpp: Add mocap_withcovariance configuration parameter
* fake_gps.cpp: add initial support for GPS_INPUT MAVLink message
* fake_gps.cpp: uncrustify
* Add gps_status plugin to publish GPS_RAW and GPS_RTK messages from FCU.
  The timestamps for the gps_status topics take into account the mavlink time and uses the convienence function
* uncrustify gps_rtk plugin
* adding support for publishing rtkbaseline msgs over ROS
* Contributors: CSCE439, Dr.-Ing. Amilcar do Carmo Lucas, Ricardo Marques

1.2.0 (2020-05-22)
------------------
* Revert "extras: odom: Hardcode BODY_FRD enum_value to fix compilation"
  This reverts commit 1a898dea2202ee1af56d698bd40d40994346c5cb.
* extras: odom: Hardcode BODY_FRD enum_value to fix compilation
  That PR broke build: https://github.com/mavlink/mavlink/pull/1112
  TODO: find out what frame should be used
* Contributors: Vladimir Ermakov

1.1.0 (2020-04-04)
------------------
* Setting the same transparency for all elements
* Visualization of the direction of the device
* add support for bezier
* Contributors: Alamoris, Martina Rivizzigno

1.0.0 (2020-01-01)
------------------
* Change odometry subscription queue to 1 to avoid buffering.
* Contributors: James Goppert

0.33.4 (2019-12-12)
-------------------
* obstacle_distance: Fill both increment and increment_f fields
* obstacle_distance: Fix wrong angle increment
  The computation `req->angle_increment * RAD_TO_DEG` correctly computes
  angle increment in degrees as a float, but the `increment` field of the
  OBSTACLE_DISTANCE MAVLink message is a uint8, so the float value gets
  truncated. So if your real increment is 10 degrees, you may a floating
  point value of something like 9.999999, which results in the integer value
  9 getting written to the increment field.
  An improvement would be to round properly, with something like
  `static_cast<uint8_t>(increment_deg_float)`,
  but a better solution is to allow non-integer degree values for the
  increment, which is supported by the `increment_f` field. According
  to the MAVLink reference, increment_f is used instead of increment
  whenever increment_f is nonzero.
* Contributors: Morten Fyhn Amundsen

0.33.3 (2019-11-13)
-------------------
* package: fix 6fa58e59 - main package depends on trajectory_msgs, not extras
* Contributors: Vladimir Ermakov

0.33.2 (2019-11-13)
-------------------
* Add trajectory_msg as dependency
* Contributors: Jaeyoung-Lim

0.33.1 (2019-11-11)
-------------------
* Merge pull request `#1297 <https://github.com/mavlink/mavros/issues/1297>`_ from dayjaby/feature/mount_orientation
  adding mount orientation to mount_control plugin
* landing_target: Fix cartesian to displacement bug
  I think these four conditionals are buggy:
  The first is    (x and y) > 0
  and should be   (x > 0) and (y > 0)
  (This one actually works the way it's written.)
  The second is   (x < 0 and y) > 0
  and should be   (x < 0) and (y > 0)
  The third is    (x and y) < 0
  and should be   (x < 0) and (y < 0)
  The fourth is   (x < 0 and y) < 0
  and should be   (x > 0) and (y < 0)
* obstacle distance plugin: Add ROS param for mavlink frame
  Makes it possible to specify the 'frame' field in the MAVLink
  OBSTACLE_DISTANCE message sent by this plugin. Previously the
  frame was not defined, which means it defaulted to MAV_FRAME_GLOBAL.
  (See https://mavlink.io/en/messages/common.html#OBSTACLE_DISTANCE)
  The default frame is therefore still MAV_FRAME_GLOBAL.
* resolved merge conflict
* adding mount orientation to mount_control plugin
* Contributors: David Jablonski, Morten Fyhn Amundsen, Vladimir Ermakov

0.33.0 (2019-10-10)
-------------------
* CleanUp
* Odom Plugin, enforcing ROS convetion, less options but clearer to use
* Fix service namespace with new nodehandle
* Add mount configure service
* use header.stamp to fill mavlink msg field time_usec
* use cog for copy
* adapt message and plugin after mavlink message merge
* rename message and adjust fields
* add component id to mavros message to distinguish ROS msgs from different systems
* component_status message and plugin draft
* Contributors: Jaeyoung-Lim, baumanta, kamilritz

0.32.2 (2019-09-09)
-------------------
* clean up
* fix obstacle distance plugin
* Contributors: baumanta

0.32.1 (2019-08-08)
-------------------

0.32.0 (2019-07-06)
-------------------
* use direclty radians in yaml files
* add mav_cmd associated with each point in trajectory plugin
* Fix typo
* Address comments
* Send messages from callback
* Use MountControl Msg
* Add mount control class template
* Contributors: Jaeyoung-Lim, Martina Rivizzigno

0.31.0 (2019-06-07)
-------------------
* landing_target: fix landing target pose input topic naming
* fix naming for file
* mavros_plugins: fix landing_target plugin init
* landing_target: change topic subscription naming
* extras: mavros_plugins.xml: fix malform on XML file
* landing_target: use m_uas
* visualization: set the frame and child frame id back to map and base_link
* general fixup to update the landing_target codebase
* extras: landing target: improve usability and flexibility
* ident correction
* landing_target: use Eigen::Quaterniond::Identity()
* visualization: small correction on cb
* landing_target: ident correct
* landing_target: ident correction
* renamed copter_visualization to just visualization
* landing_target: target orientation: assess it is not possible
* copter_visualization: add target_size and landing_target subscriber in copter_visualization node, so to publish a marker of the target
* uas_stringify: changed UAS::idx_frame() to UAS::frame_from_str()
* landing_target: removed child_frame_id
* landing_target: minor code tweak/restructure
* landing_target: small correction on math
* landing_target: uncrustify code
* landing_target: updated to TF2 and Eigen math
* landing_target: adapted to latest master code
* landing_target: corrected pkt parser order
* landing_target: added stringify usage on code
* landing_target: added timestamp and target size fields [!Won't compile unless a new mavlink release!]
* landing_target: removed PoseWithCovarianceStamped include
* landing_target: remove the need of local_position subscription
* landing_target: fixed local_position subscriber topic name
* landing_target: updated notation and applied correct math to conversions
* landing_target: first commit
* Contributors: TSC21

0.30.0 (2019-05-20)
-------------------
* Fixed an issue when the laser scan topic contains NaN values they where being sent as 0 distances. (`#1218 <https://github.com/mavlink/mavros/issues/1218>`_)
* extras `#1223 <https://github.com/mavlink/mavros/issues/1223>`_: Add eigen aligned allocators to plugin classes.
* gps_rtk: fix multi segment messages
* Update the readme
* Contributors: Dr.-Ing. Amilcar do Carmo Lucas, Jaime Machuca, Vladimir Ermakov

0.29.2 (2019-03-06)
-------------------
* extras: odom: update velocity covariance fields from 'twist' to 'velocity_covariance'
* Contributors: TSC21

0.29.1 (2019-03-03)
-------------------
* All: catkin lint files
* cmake: fix `#1174 <https://github.com/mavlink/mavros/issues/1174>`_: add msg deps for package format 2
* mavros_extras: Convert source files to Unix line endings
* Contributors: Pierre Kancir, Vladimir Ermakov, sfalexrog

0.29.0 (2019-02-02)
-------------------
* obstacle_distance: align comments
* obstacle_distance: fixup items after peer review
  changes include using size_t instead of int for loop variables
  scale_factor calculation ensures argument are floating point
  remove unnecessary n variable
* obstacle_distance: combine sensor distances to fit within outgoing message
* gps_rtk: documentation fixes
* Fix broken documentation URLs
* added tf2_eigen to dependencies, so that building with catkin tools does not fail anymore
* Merge branch 'master' into param-timeout
* mavros_extras: Wheel odometry plugin updated according to the final mavlink WHEEL_DISTANCE message.
* mavros_extras: mavros_plugins.xml fix after bad merge.
* mavros_extras: Wheel odometry plugin, twist covariance matrix non-used diagonal elements zeroed.
* mavros_extras: Wheel odometry plugin, odometry error propagation added respecting kinematics.
* mavros_extras: Wheel odometry plugin travelled distance fixed.
* mavros_extras: Wheel odometry plugin y-speed covariance fixed.
* mavros_extras: Wheel odometry plugin updated to compute accurate speeds from distances using internal timesteps.
* mavros_extras: Wheel odometry plugin fixes after CR.
* mavros_msgs: Float32ArrayStamped replaced by WheelOdomStamped.
* mavros_extras: Wheel odometry plugin added.
* Contributors: Dr.-Ing. Amilcar do Carmo Lucas, Jan Heitmann, Pavlo Kolomiiets, Randy Mackay, Vladimir Ermakov

0.28.0 (2019-01-03)
-------------------
* odom: add ODOMETRY handler and publisher
* remove newlines after doxygen
* style clean up
* Use component_id to determine message sender
* send out companion status as heartbeat
* change message name from COMPANION_STATUS to COMPANION_PROCESS_STATUS
* change message to include pid
* Change from specific avoidance status message to a more generic companion status message
* add plugin to receive avoidance status message
* Contributors: TSC21, baumanta

0.27.0 (2018-11-12)
-------------------
* extras `#1110 <https://github.com/mavlink/mavros/issues/1110>`_ `#1111 <https://github.com/mavlink/mavros/issues/1111>`_: add eigen aligment to plugins with eigen-typed members
* Fix odom message to use covariance from msg
* Contributors: Dion Gonano, Vladimir Ermakov

0.26.3 (2018-08-21)
-------------------
* fixup! b43279058a3029c67ea75b1ecb86442c9dc991d4
* mavros_extras/log_transfer: Log transfer plugin
* Contributors: mlvov

0.26.2 (2018-08-08)
-------------------
* Fix namespace (std->extras)
* Changing the callback name to rtcm_cb
  Adding doxygen documentation
* Sort the plugins by alphabetical order
* Put back the casting
* Using size_t instead of int
  Using the same rtcm_data message
  Remove int casting
* Moving gps_rtk to mavros_extras
* Contributors: Alexis Paques

0.26.1 (2018-07-19)
-------------------
* trajectory: update plugin to match mavlink change from trajectory msg to
  trajectory_representation_waypoints
* Contributors: Martina

0.26.0 (2018-06-06)
-------------------
* odom: fix mapping for body frame
* Contributors: TSC21

0.25.1 (2018-05-14)
-------------------

0.25.0 (2018-05-11)
-------------------
* extras: Refactor Trajectory handle cb
* extras: Refactor Trajectory subscription callbacks
* trajectory: use lambda functions
* trajectory: add time_horizon for trajectory type Bezier
* trajectory: add time_horizon field
* trajectory: fix wrap_pi to have constant time execution
* trajectory: fix email
* trajectory: when receiving mavlink trajectory msg distinguish between types
  to fill correctly the mavros message
* trajectory: add path callback to support nav_msgs Path
* trajectory: update trajectory_call back so that it distinguish between
  trajectory types in copy the values
* rename ObstacleAvoidance plugin to Trajectory
* obstacle_avoidance: use cog to fill mavlink and ros messages
* obstacle_avoidance: uncrustify
* mavros_plugins: add obstacle avoidance plugin
* add obstacle_avoidance plugin
* CMakeLists: add obstacle_avoidance plugin
* extras: odom: explicitly set the lambda expression arg types
* extras: odom: use lambda expression to set the transform for twist
* extras: odom: change the way the rotation matrices are init
* extras: odom: set the frame_id to local frame only
* extras: odom: respect the Odometry msg frame spec
* extras: redo odom param processing
* extras: odom: remove unnecessary eigen_conversions/eigen_msg.h include
* extras: odom: fix underlying_type assignment
* extras: odom: update msg spec link
* extras: odom: move frame parsing to init()
* extras: odom: change tf exception handler
* extras: odom: improve way frame naming is handled
* extras: update odom plugin to send ODOMETRY msgs
* extras: smal style fix in vision pose est
* extras: add covariance parsing to vision_speed_estimate (`#996 <https://github.com/mavlink/mavros/issues/996>`_)
* Contributors: Martina, Nuno Marques, TSC21, Vladimir Ermakov

0.24.0 (2018-04-05)
-------------------
* extras: update vision_pose_estimate plugin so it can send the covariance matrix also
* px4flow: sending OPTICAL_FLOW_RAD messages
* Contributors: Oleg Kalachev, TSC21

0.23.3 (2018-03-09)
-------------------

0.23.2 (2018-03-07)
-------------------

0.23.1 (2018-02-27)
-------------------
* odom plugin: initialize matrix with zeros
* extras fix `#950 <https://github.com/mavlink/mavros/issues/950>`_: fix unit conversions
* Contributors: ChristophTobler, Vladimir Ermakov

0.23.0 (2018-02-03)
-------------------
* add MAV_DISTANCE_SENSOR enum to_string
* extras: plugins: obstacle_distance: update to new msg definition and crystalize
* extras: obstacle_distance: increase number of array elements
* extras: plugins: add obstacle_distance plugin
* Fix vision odom.
* Contributors: James Goppert, TSC21

0.22.0 (2017-12-11)
-------------------
* scripts: Use non global mavros-ns allow to work __ns parameter
* move member variable earth initialization
* Contributors: Shingo Matsuura, Vladimir Ermakov

0.21.5 (2017-11-16)
-------------------
* extras fix `#858 <https://github.com/mavlink/mavros/issues/858>`_: fix vector copy-paste error
* Contributors: Vladimir Ermakov

0.21.4 (2017-11-01)
-------------------
* ENU<->ECEF transforms fix. (`#847 <https://github.com/mavlink/mavros/issues/847>`_)
  * ENU<->ECEF transforms fix.
  * Changes after review. Unit tests added.
* Contributors: pavloblindnology

0.21.3 (2017-10-28)
-------------------
* mavteleop: Move from iteritems to items for python3 support
  Items work with python3 and python2.7
  Signed-off-by: Patrick Jose Pereira <patrickelectric@gmail.com>
* extras: Configurable base frame id on distance_sensor
  Fix `#835 <https://github.com/mavlink/mavros/issues/835>`_
* debug_msgs: fix typo
* debug_msgs: fix typo
* extras: Use cog to reduce common msg filler code
* add debug plugin
* Contributors: Nuno Marques, Patrick Jose Pereira, TSC21, Vladimir Ermakov

0.21.2 (2017-09-25)
-------------------
* odom: fix typo
* odom: general fixes and code tighting
* Use tf2 for odom plugin and set reasoable defaults for local pos cov.
* Contributors: James Goppert, TSC21

0.21.1 (2017-09-22)
-------------------

0.21.0 (2017-09-14)
-------------------
* IMU and attitude: general clean-up
* Using tabs as the file does
* Updating comments for PX4Flow
* Removing copter_visualization from the yaml files.
  Adding odometry to apm_config
  Changing frame_id to base_link for vibration
* Update the apm_config and px4flow_config files
* Update configuration from mavros_extras
* Contributors: Alexis Paques, TSC21

0.20.1 (2017-08-28)
-------------------

0.20.0 (2017-08-23)
-------------------
* Extras: Distance sensors add RADAR and UNKNOWN type
* Extras: distance sensor don't spam when message are bounce back from FCU
* Extras: add ardupilot rangefinder plugin
* [WIP] Plugins: setpoint_attitude: add sync between thrust and attitude (`#700 <https://github.com/mavlink/mavros/issues/700>`_)
  * plugins: setpoint_attitude: add sync between throttle and attitude topics to be sent together
  * plugins: typo correction: replace throttle with thrust
  * plugins: msgs: setpoint_attitude: replaces Float32Stamped for Thrust msg
  * plugins: setpoint_attitude: add sync between twist and thrust (RPY+Thrust)
  * setpoint_attitude: update the logic of thrust normalization verification
  * setpoint_attitude: implement sync between tf listener and thrust subscriber
  * TF sync listener: generalize topic type that can be syncronized with TF2
  * TF2ListenerMixin: keep class template, use template for tf sync method only
  * TF2ListenerMixin: fix and improve sync tf2_start method
  * general update to yaml config files and parameters
  * setpoint_attitude: add note on Thrust sub name
  * setpoint_attitude: TF sync: pass subscriber pointer instead of binding it
* extras: fake_gps: use another method to throttle incoming msgs
* extras: fake_gps: compute vector2d.norm()
* frame tf: move ENU<->ECEF transforms to ftf_frame_conversions.cpp
* extras: fake_gps: use rate instead of period
* extras: fake_gps: style fix
* extras: mocap_fake_gps->fake_gps: generalize plugin and use GeographicLib possibilites
* extras: odom: Minor fixes
* extras: Add odom plugin
* Contributors: James Goppert, Nuno Marques, TSC21, Vladimir Ermakov, khancyr

0.19.0 (2017-05-05)
-------------------
* extras: fix package link
* extras: Fix adsb plugin
* extras: Add ADSB plugin
* Add frame transform for vibration levels (`#690 <https://github.com/mavlink/mavros/issues/690>`_)
  * add frame transform for accel vibration levels
  * use vectorEigenToMsg
  * unscrustify
* Contributors: Nuno Marques, Vladimir Ermakov

0.18.7 (2017-02-24)
-------------------
* vision plugin : Add missing transform
* Contributors: Kabir Mohammed

0.18.6 (2017-02-07)
-------------------

0.18.5 (2016-12-12)
-------------------

0.18.4 (2016-11-11)
-------------------
* Code clean-up
* code style fix
* markup changes
* Fake gps plugin
* Update README for all packages
* Contributors: Vilhjalmur, Vladimir Ermakov, vilhjalmur89

0.18.3 (2016-07-07)
-------------------

0.18.2 (2016-06-30)
-------------------

0.18.1 (2016-06-24)
-------------------

0.18.0 (2016-06-23)
-------------------
* extras `#560 <https://github.com/mavlink/mavros/issues/560>`_: remove cv_bridge and image_transport deps
* extras: Update UAS
* extras:vision_speed_estimate: Update API
* extras:vision_pose_estimate: Update API
* extras:px4flow: Update API
* extras:mocap_pose_estimate: Update API
* extras:distance_sensor: Update API
* extras:cam_imu_sync: Update API
* extras: Automatic update by sed
* extras: prepare to update
* extras `#560 <https://github.com/mavlink/mavros/issues/560>`_: Remove image streaming over mavlink support.
  Use external RTP streamer, e.g. https://github.com/ProjectArtemis/gst_video_server
* Contributors: Vladimir Ermakov

0.17.3 (2016-05-20)
-------------------

0.17.2 (2016-04-29)
-------------------

0.17.1 (2016-03-28)
-------------------
* ran uncrustify
* fixed typos
* use CUBE_LIST for faster rendering
* limit track size
* use local variable
* fixed indentation
* added rc modes
* moved rc to rc_override_control()
* replaced tabulations with spaces (4)
* introducing RC modes
* fixed
* quality added
* added visualization for local setpoints
* Contributors: Joey Gong, francois

0.17.0 (2016-02-09)
-------------------
* rebased with master
* ran uncrustify
* removed duplicate include
* use MarkerArray for vehicle model
* Updated frame transformations and added odom publisher to local position plugin
* Contributors: Eddy, francois

0.16.6 (2016-02-04)
-------------------
* extras: uncrustify
* added tf
* comments
* configurable vehicle model
* Contributors: Vladimir Ermakov, francois

0.16.5 (2016-01-11)
-------------------

0.16.4 (2015-12-14)
-------------------

0.16.3 (2015-11-19)
-------------------

0.16.2 (2015-11-17)
-------------------

0.16.1 (2015-11-13)
-------------------

0.16.0 (2015-11-09)
-------------------
* gcs_bridge `#394 <https://github.com/mavlink/mavros/issues/394>`_: enable both UDPROS and TCPROS transports
* extras fix `#392 <https://github.com/mavlink/mavros/issues/392>`_: add additional subscription for PoseWithCovarianceStamped
* Contributors: Vladimir Ermakov

0.15.0 (2015-09-17)
-------------------
* extras `#387 <https://github.com/mavlink/mavros/issues/387>`_: fix header stamp in joint_states
* extras fix `#387 <https://github.com/mavlink/mavros/issues/387>`_: SSP node done.
* extras `#387 <https://github.com/mavlink/mavros/issues/387>`_: subscriber works, node almost done
* extras `#387 <https://github.com/mavlink/mavros/issues/387>`_: load URDF
* extras `#387 <https://github.com/mavlink/mavros/issues/387>`_: initial import of servo_status_publisher
* Contributors: Vladimir Ermakov

0.14.2 (2015-08-20)
-------------------
* extras: fix catkin lint warnings
* Contributors: Vladimir Ermakov

0.14.1 (2015-08-19)
-------------------

0.14.0 (2015-08-17)
-------------------
* extras: gcs node: replace deprecated copy function
* extras: scripts: use API from mavros module
* package: remove not exist dependency
* extras: vibration: Fix message include
* extras: px4flow: Fix message include
* extras: cam_imu_sync: Fix message include
* extras: update package description
* msgs: deprecate mavros::Mavlink and copy utils.
* msgs `#354 <https://github.com/mavlink/mavros/issues/354>`_: move all messages to mavros_msgs package.
* opencv 3.0/2.4 header compatibility
* fix orientation empty error
* Contributors: Vladimir Ermakov, andre-nguyen, v01d

0.13.1 (2015-08-05)
-------------------

0.13.0 (2015-08-01)
-------------------
* extras: mocap fix `#352 <https://github.com/mavlink/mavros/issues/352>`_: use new helper for quaternion.
* Merge pull request `#312 <https://github.com/mavlink/mavros/issues/312>`_ from mhkabir/cam_imu_sync
  Camera IMU synchronisation support added
* distance_sensor `#342 <https://github.com/mavlink/mavros/issues/342>`_: correct orientation parameter handling.
* distance_sensor: restructure orientation matching and verification
* lib `#319 <https://github.com/mavlink/mavros/issues/319>`_: Return quaternion from UAS::sensor_matching()
* launch fix `#340 <https://github.com/mavlink/mavros/issues/340>`_: update default component id of PX4.
* extras: distance_sensor `#71 <https://github.com/mavlink/mavros/issues/71>`_: Purt to TF2.
* plugin: Use UAS::syncronized_header() for reduce LOC.
* extras: vision_pose `#71 <https://github.com/mavlink/mavros/issues/71>`_: Use TF2 listener.
  Also `#319 <https://github.com/mavlink/mavros/issues/319>`_.
* launch: Update configs.
* extras: viz `#336 <https://github.com/mavlink/mavros/issues/336>`_: convert plugin to node.
* extras: vision_speed `#319 <https://github.com/mavlink/mavros/issues/319>`_: use eigen based transform
* extras: vibration: Use UAS::synchronized_header()
* extras: px4flow `#319 <https://github.com/mavlink/mavros/issues/319>`_: change transform_frame()
* extras: mocap `#319 <https://github.com/mavlink/mavros/issues/319>`_: use eigen based transform
* Camera IMU synchronisation support added
* Contributors: Mohammed Kabir, TSC21, Vladimir Ermakov

0.12.0 (2015-07-01)
-------------------
* coverity: make them happy
* frame_conversions: use inline functions to identify direction of conversion
* changed frame conversion func name; add 3x3 cov matrix frame conversion; general doxygen comment cleanup
* frame_conversions: added frame_conversion specific lib file; applied correct frame conversion between ENU<->NED
* vibration_plugin: changed vibration to Vector3
* vibration_plugin: msg reformulation
* vibration_plugin: first commit
* Changes some frames from world to body conversion for NED to ENU.
* mavros `#302 <https://github.com/vooon/mavros/issues/302>`_: fix style
* mavros fix `#301 <https://github.com/vooon/mavros/issues/301>`_: move sensor orientation util to UAS
* distance_sensor: typo; style fixe
* sensor_orientation: corrected rotation set sequence
* sensor_orientation: updated orientation enum; updated data type
* sensor_orientation: removed unecessary sum on setting rotation
* sensor_orientation: added sensor orientation matching helper func
* distance_sensor: minor correction
* distance_sensor: sensor position cond changed
* distance_sensor: tweak param check; cond routines
* distance_sensor: removed unnecessary comment line
* distance_sensor: ctor list update
* distance_sensor: define sensor position through param config
* distance_sensor: minor comment identation correction
* distance_sensor: tf::Transform creation optional
* distance_sensor: add tf_broadcaster between 'fcu' and the distance sensor
* distance_sensor: remove commented code
* distance_sensor: removed dbg msg
* distance_sensor: cov condition defined
* distance_sensor: covariance condition changed
* distance_sensor: conditional state change
* distance_sensor: covariance condition set - correction
* distance_sensor: covariance condition set
* distance_sensor: ctor list update (corrected)
* distance_sensor: ctor list update
* distance_sensor: ctor list update
* distance_sensor: small correction
* distance_sensor: uncrustify
* distance_sensor: array limiting; cast correction; other minor correc
* distance_sensor: travis build correction
* distance_sensor: uncrustify distance_sensor.cpp
* distance_sensor: small corrections on variable definitions, method calls
* distance_sensor: small enhancements
* distance_sensor `#292 <https://github.com/vooon/mavros/issues/292>`_: uncrustify
* distance_sensor `#292 <https://github.com/vooon/mavros/issues/292>`_: fix travis build.
* distance_sensor `#292 <https://github.com/vooon/mavros/issues/292>`_: implement message handling
* distance_sensor `#292 <https://github.com/vooon/mavros/issues/292>`_: parse mapping configuration.
* distance_sensor: remove DistanceSensor.msg from CMakeList
* distance_sensor: removed DistanceSensor.msg
* distance_sensor:
  -> use std Range.msg
  -> published frame_id in topics are dinamic - depend on type and id of the sensor
* distance_sensor: comment correction
* distance_sensor: minor correction
* distance_sensor: minor fixes that include use Range.msg to Laser data
* distance_sensor: add plugin file
* distance_sensor plugin: first commit!
* Contributors: TSC21, Tony Baltovski, Vladimir Ermakov

0.11.2 (2015-04-26)
-------------------
* gcs bridge fix `#277 <https://github.com/vooon/mavros/issues/277>`_: add link diagnostics
* Contributors: Vladimir Ermakov

0.11.1 (2015-04-06)
-------------------
* mavftpfuse `#129 <https://github.com/vooon/mavros/issues/129>`_: done!
  Fix `#129 <https://github.com/vooon/mavros/issues/129>`_.
* mavftpfuse `#129 <https://github.com/vooon/mavros/issues/129>`_: cache file attrs
* mavftpfuse `#129 <https://github.com/vooon/mavros/issues/129>`_: initial import
* Contributors: Vladimir Ermakov

0.11.0 (2015-03-24)
-------------------
* extras: vision_pose `#247 <https://github.com/vooon/mavros/issues/247>`_: rename topic
* extras: launch `#257 <https://github.com/vooon/mavros/issues/257>`_: use white list for px4flow.
  Also updates config `#211 <https://github.com/vooon/mavros/issues/211>`_.
* uncrustify and fix `#207 <https://github.com/vooon/mavros/issues/207>`_
* uncrustify extras
* package: update lic
* license `#242 <https://github.com/vooon/mavros/issues/242>`_: update mavros_extras headers
* plugin api `#241 <https://github.com/vooon/mavros/issues/241>`_: move diag updater to UAS.
* plugin api `#241 <https://github.com/vooon/mavros/issues/241>`_: remove global private node handle.
  Now all plugins should define their local node handle (see dummy.cpp).
  Also partially does `#233 <https://github.com/vooon/mavros/issues/233>`_ (unmerge setpoint topic namespace).
* plugin api `#241 <https://github.com/vooon/mavros/issues/241>`_: remove `get_name()`
* Add BSD license option `#220 <https://github.com/vooon/mavros/issues/220>`_
* uncrustify: mocap plugin
* Switched from mavlink VICON_POSITION_ESTIMATE to ATT_POS_MOCAP.
* Contributors: Tony Baltovski, Vladimir Ermakov

0.10.2 (2015-02-25)
-------------------
* launch: Fix vim modelines `#213 <https://github.com/vooon/mavros/issues/213>`_
* Contributors: Vladimir Ermakov

0.10.1 (2015-02-02)
-------------------
* Fix @mhkabir name in contributors.
* Updated mavros_extra README to explain the vision_estimate plugin should be used for the mocap data currently.
* Update px4flow.cpp
* plguin: px4flow: Remove all ref to old message
* Merge remote-tracking branch 'upstream/master' into optflow_rad
  Conflicts:
  mavros_extras/CMakeLists.txt
* Update
* Clean up
* New interface commit
* Add new interface. Raw message only for now. Removed the tx functionality as it doesn't make much sense.
* Contributors: Mohammed Kabir, Tony Baltovski, Vladimir Ermakov

0.10.0 (2015-01-24)
-------------------
* mocap_pose_estimate: Switched from pose to poseStamped.
* Contributors: Tony Baltovski

0.9.4 (2015-01-06)
------------------

0.9.3 (2014-12-30)
------------------
* Initiliser fix
* plugin: visualisation - Fixes CI build
* plugin: visualisation
* plugin: visualization minor patch
* plugin: visualization finshed
* Contributors: Mohammed Kabir

0.9.2 (2014-11-04)
------------------

0.9.1 (2014-11-03)
------------------

0.9.0 (2014-11-03)
------------------

0.8.2 (2014-11-03)
------------------
* REP140: update package.xml format.
  Hydro don't accept this format correctly,
  but after split i can update.
* Contributors: Vladimir Ermakov

0.8.1 (2014-11-02)
------------------
* mavconn `#161 <https://github.com/vooon/mavros/issues/161>`_: Fix headers used in mavros. Add readme.
* Update repo links.
  Package moved to mavlink organization.
* Contributors: Vladimir Ermakov

0.8.0 (2014-09-22)
------------------
* Revert "Update package.xml format to REP140 (2)."
  This reverts commit 81286eb84090a95759591cfab89dd9718ff35b7e.
  ROS Hydro don't fully support REP140: rospack can't find plugin
  descriptions.
  Fix `#151 <https://github.com/vooon/mavros/issues/151>`_.
* Added arming/disarming for att mode.
* Added arming and disarming via mavteleop.
* extras: mocap: Fix param/topic namespace.
  Fix `#150 <https://github.com/vooon/mavros/issues/150>`_.
* extras: launch: Use includes.
  Fix `#144 <https://github.com/vooon/mavros/issues/144>`_.
* Update package.xml format to REP140 (2).
  Fix `#104 <https://github.com/vooon/mavros/issues/104>`_.
* extras: launch: Fix typos.
* extras: launch: Add teleop launch script.
* extras: mavteleop: Dirty implementation of position control mode.
  Issue `#133 <https://github.com/vooon/mavros/issues/133>`_.
* extras: mavteleop: Implement velocity setpoint control.
  Issue `#133 <https://github.com/vooon/mavros/issues/133>`_.
* extras: mavteleop: Implement attitude control mode.
  Issue `#133 <https://github.com/vooon/mavros/issues/133>`_.
* extras: Use cmake modules.
  Issue `#139 <https://github.com/vooon/mavros/issues/139>`_.
* Update doxygen documentation.
  Add split lines in UAS, and make UAS.connection atomic.
  Add rosdoc configuration for mavros_extras.
* scripts: mavsetp: corrected msg API; mavteleop: added prefix to rc override
* scripts: Initial import mavteleop
  Now it's just proof of concept.
  Implemented only RC override of RPYT channels.
  Issue `#133 <https://github.com/vooon/mavros/issues/133>`_.
* node: Catch URL open exception.
  Also update connection pointer type.
* Contributors: Nuno Marques, Tony Baltovski, Vladimir Ermakov

0.7.1 (2014-08-25)
------------------
* plugins: Change UAS FCU link name.
  Reduce smart pointer count, that hold fcu link object.
* Plugins: finish moving plugins
* Closes `#122 <https://github.com/vooon/mavros/issues/122>`_, closes `#123 <https://github.com/vooon/mavros/issues/123>`_; plugins: move mocap & vision plugins to extras, change vision plugins name
* launch: Add example launch for `#103 <https://github.com/vooon/mavros/issues/103>`_.
* extras: image_pub: Update plugin API.
* extras: px4flow: Update plugin API.
* plugins: disable most of plugins
* extras: init ctor
* extras: Fix package URLs
* test: temporary travis hack (manually download latest mavlink deb)
* Update readme
* Contributors: Nuno Marques, Vladimir Ermakov

0.7.0 (2014-08-12)
------------------
* move exras to subdirectory, `#101 <https://github.com/vooon/mavros/issues/101>`_
* Contributors: Vladimir Ermakov, Mohammed Kabir<|MERGE_RESOLUTION|>--- conflicted
+++ resolved
@@ -2,7 +2,6 @@
 Changelog for package mavros_extras
 ^^^^^^^^^^^^^^^^^^^^^^^^^^^^^^^^^^^
 
-<<<<<<< HEAD
 2.0.4 (2021-11-04)
 ------------------
 * Merge branch 'master' into ros2
@@ -117,10 +116,9 @@
 * extras: add urdf package
 * extras: adsb: begin porting to ros2
 * Contributors: Abhijith Thottumadayil Jagadeesh, André Filipe, David Jablonski, Dr.-Ing. Amilcar do Carmo Lucas, Karthik Desai, Morten Fyhn Amundsen, Peter010103, Ricardo Marques, Russell, Vladimir Ermakov
-=======
+
 1.11.1 (2021-11-24)
 -------------------
->>>>>>> a10187a4
 
 1.11.0 (2021-11-24)
 -------------------
