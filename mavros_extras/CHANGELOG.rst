--- conflicted
+++ resolved
@@ -2,7 +2,6 @@
 Changelog for package mavros_extras
 ^^^^^^^^^^^^^^^^^^^^^^^^^^^^^^^^^^^
 
-<<<<<<< HEAD
 2.9.0 (2024-10-10)
 ------------------
 * extras: fix cmake lint
@@ -41,7 +40,7 @@
 * Added gimbal_control plugin
   Added all functionality to support a plugin to enable compatibility with MAVLink Gimbal Protocol v2
 * Contributors: Frederik Mazur Andersen, Mark-Beaty, Vladimir Ermakov
-=======
+
 1.20.1 (2025-05-05)
 -------------------
 
@@ -54,7 +53,6 @@
   The error is:
   src/plugins/mag_calibration_status.cpp:64:22: error: ‘bitset’ is not a member of ‘std’
 * Contributors: EnderMandS, Michal Sojka, Roland Arsenault
->>>>>>> 39d0929e
 
 1.19.0 (2024-06-06)
 -------------------
