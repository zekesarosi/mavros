cmake_minimum_required(VERSION 3.5)
project(mavros_extras)

# Default to C++20
if(NOT CMAKE_CXX_STANDARD)
  set(CMAKE_CXX_STANDARD 20)
  #set(CMAKE_CXX_FLAGS "${CMAKE_CXX_FLAGS} -std=c++2a")
endif()
if(CMAKE_COMPILER_IS_GNUCXX OR CMAKE_CXX_COMPILER_ID MATCHES "Clang")
  # we dont use add_compile_options with pedantic in message packages
  # because the Python C extensions dont comply with it
  set(CMAKE_CXX_FLAGS "${CMAKE_CXX_FLAGS} -Wall -Wextra -Wpedantic")
endif()
set(CMAKE_CXX_FLAGS "${CMAKE_CXX_FLAGS} -Wcomment")

# Allow GNU extensions (-std=gnu++20)
set(CMAKE_C_EXTENSIONS ON)
set(CMAKE_CXX_EXTENSIONS ON)

find_package(ament_cmake REQUIRED)

# find mavros dependencies
find_package(rclcpp REQUIRED)
find_package(rclcpp_components REQUIRED)
find_package(pluginlib REQUIRED)
find_package(rcpputils REQUIRED)
find_package(message_filters REQUIRED)

find_package(mavlink REQUIRED)
find_package(mavros REQUIRED)
find_package(libmavconn REQUIRED)

find_package(eigen3_cmake_module REQUIRED)
find_package(Eigen3 REQUIRED)

find_package(custom_mavros_msgs REQUIRED)


## Find GeographicLib
# Append to CMAKE_MODULE_PATH since debian/ubuntu installs
# FindGeographicLib.cmake in a nonstand location
set(CMAKE_MODULE_PATH "${CMAKE_MODULE_PATH};/usr/share/cmake/geographiclib")
find_package(GeographicLib REQUIRED)

find_package(angles REQUIRED)
find_package(eigen_stl_containers REQUIRED)
find_package(tf2_eigen REQUIRED)
find_package(tf2_ros REQUIRED)
find_package(urdf REQUIRED)

find_package(diagnostic_msgs REQUIRED)
find_package(diagnostic_updater REQUIRED)

find_package(geographic_msgs REQUIRED)
find_package(geometry_msgs REQUIRED)
find_package(mavros_msgs REQUIRED)
find_package(nav_msgs REQUIRED)
find_package(sensor_msgs REQUIRED)
find_package(std_msgs REQUIRED)
find_package(std_srvs REQUIRED)
find_package(trajectory_msgs REQUIRED)
find_package(visualization_msgs REQUIRED)

include_directories(
  $<BUILD_INTERFACE:${CMAKE_CURRENT_SOURCE_DIR}/include>
  $<INSTALL_INTERFACE:include>
)

include_directories(
  ${mavlink_INCLUDE_DIRS}
  ${EIGEN3_INCLUDE_DIRS}
  ${GeographicLib_INCLUDE_DIRS}
  ${libmavconn_INCLUDE_DIRS}
  ${mavros_INCLUDE_DIRS}
)

if(rclcpp_VERSION VERSION_LESS 9.0.0)
  add_definitions(
    -DUSE_OLD_DECLARE_PARAMETER
  )
endif()

if(rclcpp_VERSION VERSION_LESS 17.0.0)
  # Humble and older
  add_definitions(
    -DUSE_OLD_RMW_QOS
    -DUSE_OLD_TF2_ROS
  )
endif()

if(message_filters_VERSION VERSION_LESS 5.0.0)
  # Jazzy and older
  add_definitions(
    -DUSE_OLD_RMW_QOS_MESSAGE_FILTERS
  )
endif()

# [[[cog:
# import mavros_cog
# ]]]
# [[[end]]] (sum: 1B2M2Y8Asg)

add_library(mavros_extras_plugins SHARED
  # [[[cog:
  # mavros_cog.outl_glob_files('src/plugins')
  # ]]]
  src/plugins/3dr_radio.cpp
  src/plugins/adsb.cpp
  src/plugins/cam_imu_sync.cpp
  src/plugins/camera.cpp
  src/plugins/cellular_status.cpp
  src/plugins/companion_process_status.cpp
  src/plugins/debug_value.cpp
  src/plugins/distance_sensor.cpp
  src/plugins/esc_status.cpp
  src/plugins/esc_telemetry.cpp
  src/plugins/fake_gps.cpp
  src/plugins/gimbal_control.cpp
  src/plugins/gps_input.cpp
  src/plugins/gps_rtk.cpp
  src/plugins/gps_status.cpp
  src/plugins/guided_target.cpp
  src/plugins/hil.cpp
  src/plugins/landing_target.cpp
  src/plugins/log_transfer.cpp
  src/plugins/mag_calibration_status.cpp
  src/plugins/mocap_pose_estimate.cpp
  src/plugins/mount_control.cpp
  src/plugins/obstacle_distance_3d.cpp
  src/plugins/obstacle_distance.cpp
  src/plugins/odom.cpp
  src/plugins/onboard_computer_status.cpp
  src/plugins/open_drone_id.cpp
  src/plugins/optical_flow.cpp
  src/plugins/play_tune.cpp
  src/plugins/px4flow.cpp
  src/plugins/rangefinder.cpp
  src/plugins/terrain.cpp
  src/plugins/trajectory.cpp
  src/plugins/tunnel.cpp
  src/plugins/vfr_hud.cpp
  src/plugins/vibration.cpp
  src/plugins/vision_pose_estimate.cpp
  src/plugins/vision_speed_estimate.cpp
  src/plugins/wheel_odometry.cpp
  # [[[end]]] (sum: RWTZIs+j02)
)
<<<<<<< HEAD
ament_target_dependencies(mavros_extras_plugins
  angles
  geometry_msgs
  geographic_msgs
  mavros
  mavros_msgs
  custom_mavros_msgs
  std_msgs
  std_srvs
  sensor_msgs
  pluginlib
  nav_msgs
  trajectory_msgs
  rclcpp
  rclcpp_components
  rcpputils
  libmavconn
  diagnostic_updater
  tf2_ros
  tf2_eigen
  message_filters
  Eigen3
  yaml_cpp_vendor
=======
target_link_libraries(mavros_extras_plugins PUBLIC
  ${geographic_msgs_TARGETS}
  ${geometry_msgs_TARGETS}
  ${mavros_msgs_TARGETS}
  ${nav_msgs_TARGETS}
  ${sensor_msgs_TARGETS}
  ${std_msgs_TARGETS}
  ${std_srvs_TARGETS}
  ${trajectory_msgs_TARGETS}
  ${diagnostic_msgs_TARGETS}
  angles::angles
  diagnostic_updater::diagnostic_updater
  geographic_msgs::validation
  message_filters::message_filters
  pluginlib::pluginlib
  rclcpp::rclcpp
  rclcpp_components::component
  rclcpp_components::component_manager
  rcpputils::rcpputils
  sensor_msgs::sensor_msgs_library
  tf2_eigen::tf2_eigen
  tf2_ros::static_transform_broadcaster_node
  tf2_ros::tf2_ros
  ${mavros_LIBRARIES}
>>>>>>> f8f462dd
)
pluginlib_export_plugin_description_file(mavros mavros_plugins.xml)

add_library(mavros_extras SHARED
  # [[[cog:
  # mavros_cog.outl_glob_files('src/lib')
  # ]]]
  src/lib/servo_state_publisher.cpp
  # [[[end]]] (sum: o85DxxxWf2)
)
target_link_libraries(mavros_extras PUBLIC
  ${mavros_msgs_TARGETS}
  ${sensor_msgs_TARGETS}
  ${std_msgs_TARGETS}
  rclcpp::rclcpp
  rclcpp_components::component
  rclcpp_components::component_manager
  sensor_msgs::sensor_msgs_library
  urdf::urdf
  ${mavros_LIBRARIES}
)
rclcpp_components_register_node(mavros_extras PLUGIN "mavros::extras::ServoStatePublisher" EXECUTABLE servo_state_publisher)

# yaml-cpp is required for Jazzy and newer
if(rclcpp_VERSION VERSION_GREATER_EQUAL 22.0.0)
  find_package(yaml-cpp REQUIRED)
  target_link_libraries(mavros_extras_plugins PUBLIC yaml-cpp::yaml-cpp)
  target_link_libraries(mavros_extras PUBLIC yaml-cpp::yaml-cpp)
else()
  find_package(yaml_cpp_vendor REQUIRED)
  target_link_libraries(mavros_extras_plugins PUBLIC yaml-cpp)
  target_link_libraries(mavros_extras PUBLIC yaml-cpp)
endif()

install(TARGETS mavros_extras mavros_extras_plugins
  EXPORT export_${PROJECT_NAME}
  ARCHIVE DESTINATION lib
  LIBRARY DESTINATION lib
  RUNTIME DESTINATION lib/${PROJECT_NAME}
)

install(DIRECTORY include/
  DESTINATION include
)

install(DIRECTORY launch
  DESTINATION share/${PROJECT_NAME}
)

if(BUILD_TESTING)
  find_package(ament_cmake_gtest REQUIRED)
  find_package(ament_cmake_gmock REQUIRED)

  find_package(ament_lint_auto REQUIRED)

  # NOTE(vooon): Does not support our custom triple-license, tiered to make it to work.
  list(APPEND AMENT_LINT_AUTO_EXCLUDE ament_cmake_copyright)

  # Old releases has different uncrustify config, disable for < Jazzy
  if(rclcpp_VERSION VERSION_LESS 22.0.0)
    list(APPEND AMENT_LINT_AUTO_EXCLUDE ament_cmake_uncrustify)
  endif()

  ament_lint_auto_find_test_dependencies()
endif()

#ament_export_dependencies(console_bridge)
ament_export_include_directories(include)
ament_export_libraries(mavros_extras)
ament_export_dependencies(eigen3_cmake_module)
ament_export_dependencies(Eigen3)
#ament_export_targets(mavros_node)
ament_package()

# vim: ts=2 sw=2 et:<|MERGE_RESOLUTION|>--- conflicted
+++ resolved
@@ -145,31 +145,7 @@
   src/plugins/wheel_odometry.cpp
   # [[[end]]] (sum: RWTZIs+j02)
 )
-<<<<<<< HEAD
-ament_target_dependencies(mavros_extras_plugins
-  angles
-  geometry_msgs
-  geographic_msgs
-  mavros
-  mavros_msgs
-  custom_mavros_msgs
-  std_msgs
-  std_srvs
-  sensor_msgs
-  pluginlib
-  nav_msgs
-  trajectory_msgs
-  rclcpp
-  rclcpp_components
-  rcpputils
-  libmavconn
-  diagnostic_updater
-  tf2_ros
-  tf2_eigen
-  message_filters
-  Eigen3
-  yaml_cpp_vendor
-=======
+
 target_link_libraries(mavros_extras_plugins PUBLIC
   ${geographic_msgs_TARGETS}
   ${geometry_msgs_TARGETS}
@@ -194,8 +170,8 @@
   tf2_ros::static_transform_broadcaster_node
   tf2_ros::tf2_ros
   ${mavros_LIBRARIES}
->>>>>>> f8f462dd
-)
+)
+
 pluginlib_export_plugin_description_file(mavros mavros_plugins.xml)
 
 add_library(mavros_extras SHARED
