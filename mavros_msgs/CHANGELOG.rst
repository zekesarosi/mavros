^^^^^^^^^^^^^^^^^^^^^^^^^^^^^^^^^
Changelog for package mavros_msgs
^^^^^^^^^^^^^^^^^^^^^^^^^^^^^^^^^

<<<<<<< HEAD
2.6.0 (2023-09-09)
------------------
* msgs: move generator code
* cog: regenerate all
* Merge branch 'master' into ros2
  * master:
  1.17.0
  update changelog
  cog: regenerate all
  Bugfix/update map origin with home position (`#1892 <https://github.com/mavlink/mavros/issues/1892>`_)
  mavros: Remove extra ';'
  mavros_extras: Fix some init order warnings
  Suppress warnings from included headers
  1.16.0
  update changelog
  made it such that the gp_origin topic published latched.
  use hpp instead of deprecated .h pluginlib headers
* 1.17.0
* update changelog
* cog: regenerate all
* local takeoff and land topics (`#1890 <https://github.com/mavlink/mavros/issues/1890>`_)
  * local takeoff and land topics
  * vector3 position type, rename to TOLLocal
  * remove auto include line
* Merge pull request `#1871 <https://github.com/mavlink/mavros/issues/1871>`_ from Vladislavert/feature/optical_flow_msg
  Addition of New OpticalFlow.msg
* Added geometry_msgs/Vector3 to OpticalFlow.msg
* Added vectors to the message OpticalFlow.msg
* Added message optical flow
* 1.16.0
* update changelog
* Contributors: Ido Guzi, Vladimir Ermakov, Vladislavert

2.5.0 (2023-05-05)
------------------

2.4.0 (2022-12-30)
------------------
* msgs: re-generate
* Merge branch 'master' into ros2
  * master:
  1.15.0
  update changelog
  ci: update actions
  Implement debug float array handler
  mavros_extras: Fix a sequence point warning
  mavros_extras: Fix a comparison that shouldn't be bitwise
  mavros: Fix some warnings
  mavros_extras: Fix buggy check for lat/lon ignored
  libmavconn: fix MAVLink v1.0 output selection
* 1.15.0
* update changelog
* Merge pull request `#1811 <https://github.com/mavlink/mavros/issues/1811>`_ from scoutdi/debug-float-array
  Implement debug float array handler
* Implement debug float array handler
  Co-authored-by: Morten Fyhn Amundsen <morten.f.amundsen@scoutdi.com>
* Contributors: Sverre Velten Rothmund, Vladimir Ermakov

2.3.0 (2022-09-24)
------------------
* Merge branch 'master' into ros2
  * master:
  1.14.0
  update changelog
  scripts: waypoint and param files are text, not binary
  libmavconn: fix MAVLink v1.0 output selection
  plugins: add guided_target to accept offboard position targets
  add cmake module path for geographiclib on debian based systems
  use already installed FindGeographicLib.cmake
* 1.14.0
* update changelog
* Contributors: Vladimir Ermakov

2.2.0 (2022-06-27)
------------------
* Merge branch 'master' into ros2
  * master:
  mount_control.cpp: detect MOUNT_ORIENTATION stale messages
  ESCTelemetryItem.msg: correct RPM units
  apm_config.yaml: add mount configuration
  sys_status.cpp fix free memory for values > 64KiB
  uncrustify cellular_status.cpp
  Add CellularStatus plugin and message
  *_config.yaml: document usage of multiple batteries diagnostics
  sys_status.cpp: fix compilation
  sys_status.cpp: support diagnostics on up-to 10 batteries
  sys_status.cpp: do not use harcoded constants
  sys_status.cpp: Timeout on MEMINFO and HWSTATUS mavlink messages and publish on the diagnostics
  sys_status.cpp: fix enabling of mem_diag and hwst_diag
  sys_status.cpp: Do not use battery1 voltage as voltage for all other batteries (bugfix).
  sys_status.cpp: ignore sys_status mavlink messages from gimbals
  mount_control.cpp: use mount_nh for params to keep similarities with other plugins set diag settings before add()
  sys_status.cpp: remove deprecated BATTERY2 mavlink message support
  Mount control plugin: add configurable diagnostics
  Bugfix: increment_f had no value asigned when input LaserScan was bigger than obstacle.distances.size()
  Bugfix: wrong interpolation when the reduction ratio (scale_factor) is not integer.
  Disable startup_px4_usb_quirk in px4_config.yaml
* msgs: support humble

2.1.1 (2022-03-02)
------------------

2.1.0 (2022-02-02)
------------------
* Merge branch 'master' into ros2
  * master:
  1.13.0
  update changelog
  py-lib: fix compatibility with py3 for Noetic
  re-generate all coglets
  test: add checks for ROTATION_CUSTOM
  lib: Fix rotation search for CUSTOM
  Removed CamelCase for class members.  Publish to "report"
  More explicitly state "TerrainReport" to allow for future extension of the plugin to support other terrain messages
  Fixed callback name to match `handle\_{MESSAGE_NAME.lower()}` convention
  Add extra MAV_FRAMES to waypoint message as defined in https://mavlink.io/en/messages/common.html
  Fixed topic names to match more closely what other plugins use.  Fixed a typo.
  Add plugin for reporting terrain height estimate from FCU
  1.12.2
  update changelog
  Set time/publish_sim_time to false by default
  plugin: setpoint_raw: move getParam to initializer
  extras: trajectory: backport `#1667 <https://github.com/mavlink/mavros/issues/1667>`_
* 1.13.0
* update changelog
* Merge pull request `#1690 <https://github.com/mavlink/mavros/issues/1690>`_ from mavlink/fix-enum_sensor_orientation
  Fix enum sensor_orientation
* re-generate all coglets
* Merge pull request `#1680 <https://github.com/mavlink/mavros/issues/1680>`_ from AndersonRayner/new_mav_frames
  Add extra MAV_FRAMES to waypoint message
* Merge pull request `#1677 <https://github.com/mavlink/mavros/issues/1677>`_ from AndersonRayner/add_terrain
  Add plugin for reporting terrain height estimate from the FCU
* More explicitly state "TerrainReport" to allow for future extension of the plugin to support other terrain messages
* Add extra MAV_FRAMES to waypoint message as defined in https://mavlink.io/en/messages/common.html
* Add plugin for reporting terrain height estimate from FCU
* 1.12.2
* update changelog
* Merge branch 'master' into ros2
  * master:
  1.12.1
  update changelog
  mavconn: fix connection issue introduced by `#1658 <https://github.com/mavlink/mavros/issues/1658>`_
  mavros_extras: Fix some warnings
  mavros: Fix some warnings
* 1.12.1
* update changelog
* Contributors: Vladimir Ermakov, matt

2.0.5 (2021-11-28)
------------------
* Merge branch 'master' into ros2
  * master:
  1.12.0
  update changelog
  Fix multiple bugs
  lib: fix mission frame debug print
  extras: distance_sensor: revert back to zero quaternion
* 1.12.0
* update changelog
* extras: fix some more lint warns
* msgs: update conversion header
* Merge branch 'master' into ros2
  * master:
  1.11.1
  update changelog
  lib: fix build
* 1.11.1
* update changelog
* Merge branch 'master' into ros2
  * master:
  1.11.0
  update changelog
  lib: fix ftf warnings
  msgs: use pragmas to ignore unaligned pointer warnings
  extras: landing_target: fix misprint
  msgs: fix convert const
  plugin: setpoint_raw: fix misprint
  msgs: try to hide 'unaligned pointer' warning
  plugin: sys: fix compillation error
  plugin: initialize quaternions with identity
  plugin: sys: Use wall timers for connection management
  Use meters for relative altitude
  distance_sensor: Initialize sensor orientation quaternion to zero
  Address review comments
  Add camera plugin for interfacing with mavlink camera protocol
* 1.11.0
* update changelog
* msgs: use pragmas to ignore unaligned pointer warnings
* msgs: fix convert const
* msgs: try to hide 'unaligned pointer' warning
* Merge pull request `#1651 <https://github.com/mavlink/mavros/issues/1651>`_ from Jaeyoung-Lim/pr-image-capture-plugin
  Add camera plugin for interfacing with mavlink camera protocol
* Address review comments
* Add camera plugin for interfacing with mavlink camera protocol
  Add camera image captured message for handling camera trigger information
* Merge branch 'master' into ros2
  * master:
  msgs: add yaw field to GPS_INPUT
* msgs: add yaw field to GPS_INPUT
* Contributors: Jaeyoung-Lim, Vladimir Ermakov

2.0.4 (2021-11-04)
------------------
* Merge branch 'master' into ros2
  * master:
  1.10.0
  prepare release
* 1.10.0
* prepare release
* Merge branch 'master' into ros2
  * master:
  msgs: update gpsraw to have yaw field
* msgs: update gpsraw to have yaw field
* Merge branch 'master' into ros2
  * master: (25 commits)
  Remove reference
  Catch std::length_error in send_message
  Show ENOTCONN error instead of crash
  Tunnel: Check for invalid payload length
  Tunnel.msg: Generate enum with cog
  mavros_extras: Create tunnel plugin
  mavros_msgs: Add Tunnel message
  MountControl.msg: fix copy-paste
  sys_time.cpp: typo
  sys_time: publish /clock for simulation times
  1.9.0
  update changelog
  Spelling corrections
  Changed OverrideRCIn to 18 channels
  This adds functionality to erase all logs on the SD card via mavlink
  publish BATTERY2 message as /mavros/battery2 topic
  Mavlink v2.0 specs for RC_CHANNELS_OVERRIDE accepts upto 18 channels. The plugin publishes channels 9 to 18 if the FCU protocol version is 2.0
  Added NAV_CONTROLLER_OUTPUT Plugin
  Added GPS_INPUT plugin
  Update esc_status plugin with datatype change on MAVLink.
  ...
* Merge pull request `#1625 <https://github.com/mavlink/mavros/issues/1625>`_ from scoutdi/tunnel-plugin
  Plugin for TUNNEL messages
* Tunnel.msg: Generate enum with cog
* mavros_msgs: Add Tunnel message
* Merge pull request `#1623 <https://github.com/mavlink/mavros/issues/1623>`_ from amilcarlucas/pr/more-typo-fixes
  More typo fixes
* MountControl.msg: fix copy-paste
* 1.9.0
* update changelog
* Merge pull request `#1616 <https://github.com/mavlink/mavros/issues/1616>`_ from amilcarlucas/pr/RC_CHANNELS-mavlink2-extensions
  Mavlink v2.0 specs for RC_CHANNELS_OVERRIDE accepts upto 18 channels.…
* Changed OverrideRCIn to 18 channels
* Merge pull request `#1617 <https://github.com/mavlink/mavros/issues/1617>`_ from amilcarlucas/pr/NAV_CONTROLLER_OUTPUT-plugin
  Added NAV_CONTROLLER_OUTPUT Plugin
* Merge pull request `#1618 <https://github.com/mavlink/mavros/issues/1618>`_ from amilcarlucas/pr/GPS_INPUT-plugin
  Added GPS_INPUT plugin
* Mavlink v2.0 specs for RC_CHANNELS_OVERRIDE accepts upto 18 channels. The plugin publishes channels 9 to 18 if the FCU protocol version is 2.0
* Added NAV_CONTROLLER_OUTPUT Plugin
* Added GPS_INPUT plugin
* Merge branch 'master' into master
* Update esc_status plugin with datatype change on MAVLink.
  ESC_INFO MAVLink message was updated to have negative temperates and also at a different resolution. This commit updates those changes on this side.
* Remove Mount_Status plugin. Add Status data to Mount_Control plugin. Remove Mount_Status message.
* msgs: re-generate file lists
* Merge branch 'master' into ros2
  * master:
  extras: esc_telemetry: fix build
  extras: fix esc_telemetry centi-volt/amp conversion
  extras: uncrustify all plugins
  plugins: reformat xml
  extras: reformat plugins xml
  extras: fix apm esc_telemetry
  msgs: fix types for apm's esc telemetry
  actually allocate memory for the telemetry information
  fixed some compile errors
  added esc_telemetry plugin
  Reset calibration flag when re-calibrating. Prevent wrong data output.
  Exclude changes to launch files.
  Delete debug files.
  Apply uncrustify changes.
  Set progress array to global to prevent erasing data.
  Move Compass calibration report to extras. Rewrite code based on instructions.
  Remove extra message from CMakeLists.
  Add message and service definition.
  Add compass calibration feedback status. Add service to call the 'Next' button in calibrations.
* msgs: fix types for apm's esc telemetry
* actually allocate memory for the telemetry information
* added esc_telemetry plugin
* Add Mount angles message for communications with ardupilotmega.
* Remove extra message from CMakeLists.
* Add message and service definition.
* Contributors: Abhijith Thottumadayil Jagadeesh, André Filipe, Dr.-Ing. Amilcar do Carmo Lucas, Karthik Desai, Morten Fyhn Amundsen, Ricardo Marques, Russell, Vladimir Ermakov

2.0.3 (2021-06-20)
------------------

2.0.2 (2021-06-20)
------------------

2.0.1 (2021-06-06)
------------------
* Add rcl_interfaces dependency
* Merge branch 'master' into ros2
  * master:
  readme: update
  1.8.0
  update changelog
  Create semgrep-analysis.yml
  Create codeql-analysis.yml
* 1.8.0
* update changelog
* Contributors: Rob Clarke, Vladimir Ermakov

2.0.0 (2021-05-28)
------------------
* msgs: update command codes
* msgs: update param services
* plugins: setpoint_velocity: port to ros2
* Merge branch 'master' into ros2
  * master:
  1.7.1
  update changelog
  re-generate all pymavlink enums
  1.7.0
  update changelog
* mavros: generate plugin list
* Merge branch 'master' into ros2
  * master:
  msgs: re-generate the code
  lib: re-generate the code
  plugins: mission: re-generate the code
  MissionBase: correction to file information
  MissionBase: add copyright from origional waypoint.cpp
  uncrustify
  whitespace
  add rallypoint and geofence plugins to mavros plugins xml
  add rallypoint and geofence plugins to CMakeList
  Geofence: add geofence plugin
  Rallypoint: add rallypoint plugin
  Waypoint: inherit MissionBase class for mission protocol
  MissionBase: breakout mission protocol from waypoint.cpp
  README: Update PX4 Autopilot references
  Fix https://github.com/mavlink/mavros/issues/849
* router: catch DeviceError
* router: weak_ptr segfaults, replace with shared_ptr
* router: implement params handler
* mavros: router decl done
* lib: port enum_to_string
* lib: update sensor_orientation
* msgs: add linter
* libmavconn: start porintg, will use plain asio, without boost
* msgs: remove redundant dependency which result in colcon warning
* msgs: cogify file lists
* Merge pull request `#1186 <https://github.com/mavlink/mavros/issues/1186>`_ from PickNikRobotics/ros2
  mavros_msgs Ros2
* Merge branch 'ros2' into ros2
* msgs: start porting to ROS2
* fixing cmakelists
* updating msg and srv list
* reenable VfrHud once renamed to match ROS2 conventions
  add ros1_bridge mapping rule for renamed VfrHud message
* make mavro_msgs compile in ROS 2
* Contributors: Mikael Arguedas, Mike Lautman, Vladimir Ermakov
=======
1.18.0 (2024-03-03)
-------------------
* sys_status.cpp: Add a SYS_STATUS message publisher
* Contributors: Dr.-Ing. Amilcar do Carmo Lucas
>>>>>>> 7f1a8c7a

1.17.0 (2023-09-09)
-------------------
* cog: regenerate all
* Contributors: Vladimir Ermakov

1.16.0 (2023-05-05)
-------------------

1.15.0 (2022-12-30)
-------------------
* Merge pull request `#1811 <https://github.com/mavlink/mavros/issues/1811>`_ from scoutdi/debug-float-array
  Implement debug float array handler
* Implement debug float array handler
  Co-authored-by: Morten Fyhn Amundsen <morten.f.amundsen@scoutdi.com>
* Contributors: Sverre Velten Rothmund, Vladimir Ermakov

1.14.0 (2022-09-24)
-------------------
* Merge pull request `#1742 <https://github.com/mavlink/mavros/issues/1742>`_ from amilcarlucas/correct_rpm_units
  ESCTelemetryItem.msg: correct RPM units
* ESCTelemetryItem.msg: correct RPM units
* Merge pull request `#1727 <https://github.com/mavlink/mavros/issues/1727>`_ from BV-OpenSource/pr-cellular-status
  Pr cellular status
* Add CellularStatus plugin and message
* Contributors: Dr.-Ing. Amilcar do Carmo Lucas, Rui Mendes, Vladimir Ermakov

1.13.0 (2022-01-13)
-------------------
* Merge pull request `#1690 <https://github.com/mavlink/mavros/issues/1690>`_ from mavlink/fix-enum_sensor_orientation
  Fix enum sensor_orientation
* re-generate all coglets
* Merge pull request `#1680 <https://github.com/mavlink/mavros/issues/1680>`_ from AndersonRayner/new_mav_frames
  Add extra MAV_FRAMES to waypoint message
* Merge pull request `#1677 <https://github.com/mavlink/mavros/issues/1677>`_ from AndersonRayner/add_terrain
  Add plugin for reporting terrain height estimate from the FCU
* More explicitly state "TerrainReport" to allow for future extension of the plugin to support other terrain messages
* Add extra MAV_FRAMES to waypoint message as defined in https://mavlink.io/en/messages/common.html
* Add plugin for reporting terrain height estimate from FCU
* Contributors: Vladimir Ermakov, matt

1.12.2 (2021-12-12)
-------------------

1.12.1 (2021-11-29)
-------------------

1.12.0 (2021-11-27)
-------------------

1.11.1 (2021-11-24)
-------------------

1.11.0 (2021-11-24)
-------------------
* msgs: use pragmas to ignore unaligned pointer warnings
* msgs: fix convert const
* msgs: try to hide 'unaligned pointer' warning
* Merge pull request `#1651 <https://github.com/mavlink/mavros/issues/1651>`_ from Jaeyoung-Lim/pr-image-capture-plugin
  Add camera plugin for interfacing with mavlink camera protocol
* Address review comments
* Add camera plugin for interfacing with mavlink camera protocol
  Add camera image captured message for handling camera trigger information
* msgs: add yaw field to GPS_INPUT
* Contributors: Jaeyoung-Lim, Vladimir Ermakov

1.10.0 (2021-11-04)
-------------------
* msgs: update gpsraw to have yaw field
* Merge pull request `#1625 <https://github.com/mavlink/mavros/issues/1625>`_ from scoutdi/tunnel-plugin
  Plugin for TUNNEL messages
* Tunnel.msg: Generate enum with cog
* mavros_msgs: Add Tunnel message
* Merge pull request `#1623 <https://github.com/mavlink/mavros/issues/1623>`_ from amilcarlucas/pr/more-typo-fixes
  More typo fixes
* MountControl.msg: fix copy-paste
* Contributors: Dr.-Ing. Amilcar do Carmo Lucas, Morten Fyhn Amundsen, Vladimir Ermakov

1.9.0 (2021-09-09)
------------------
* Merge pull request `#1616 <https://github.com/mavlink/mavros/issues/1616>`_ from amilcarlucas/pr/RC_CHANNELS-mavlink2-extensions
  Mavlink v2.0 specs for RC_CHANNELS_OVERRIDE accepts upto 18 channels.…
* Changed OverrideRCIn to 18 channels
* Merge pull request `#1617 <https://github.com/mavlink/mavros/issues/1617>`_ from amilcarlucas/pr/NAV_CONTROLLER_OUTPUT-plugin
  Added NAV_CONTROLLER_OUTPUT Plugin
* Merge pull request `#1618 <https://github.com/mavlink/mavros/issues/1618>`_ from amilcarlucas/pr/GPS_INPUT-plugin
  Added GPS_INPUT plugin
* Mavlink v2.0 specs for RC_CHANNELS_OVERRIDE accepts upto 18 channels. The plugin publishes channels 9 to 18 if the FCU protocol version is 2.0
* Added NAV_CONTROLLER_OUTPUT Plugin
* Added GPS_INPUT plugin
* Merge branch 'master' into master
* Update esc_status plugin with datatype change on MAVLink.
  ESC_INFO MAVLink message was updated to have negative temperates and also at a different resolution. This commit updates those changes on this side.
* Remove Mount_Status plugin. Add Status data to Mount_Control plugin. Remove Mount_Status message.
* msgs: fix types for apm's esc telemetry
* actually allocate memory for the telemetry information
* added esc_telemetry plugin
* Add Mount angles message for communications with ardupilotmega.
* Remove extra message from CMakeLists.
* Add message and service definition.
* Contributors: Abhijith Thottumadayil Jagadeesh, André Filipe, Dr.-Ing. Amilcar do Carmo Lucas, Karthik Desai, Ricardo Marques, Russell, Vladimir Ermakov

1.8.0 (2021-05-05)
------------------

1.7.1 (2021-04-05)
------------------
* re-generate all pymavlink enums
* Contributors: Vladimir Ermakov

1.7.0 (2021-04-05)
------------------
* msgs: re-generate the code
* Contributors: Vladimir Ermakov

1.6.0 (2021-02-15)
------------------

1.5.2 (2021-02-02)
------------------

1.5.1 (2021-01-04)
------------------

1.5.0 (2020-11-11)
------------------
* mavros_msgs/VehicleInfo: Add flight_custom_version field
  Mirroring the field in the corresponding MAVLink message.
* mavros_msgs/State: Fix PX4 flight mode constants
  Turns out ROS message string literals don't need quotes,
  so adding quotes creates strings including the quotes.
* mavros_msgs/State: Add flight mode constants
* mavros_msgs: Don't move temporary objects
* Contributors: Morten Fyhn Amundsen

1.4.0 (2020-09-11)
------------------
* play_tune: Assign tune format directly
* play_tune: Write new plugin
* Contributors: Morten Fyhn Amundsen

1.3.0 (2020-08-08)
------------------
* Add esc_status plugin.
* Add gps_status plugin to publish GPS_RAW and GPS_RTK messages from FCU.
  The timestamps for the gps_status topics take into account the mavlink time and uses the convienence function
* adding support for publishing rtkbaseline msgs over ROS
* Contributors: CSCE439, Dr.-Ing. Amilcar do Carmo Lucas, Ricardo Marques

1.2.0 (2020-05-22)
------------------
* add yaw to CMD_DO_SET_HOME
* Contributors: David Jablonski

1.1.0 (2020-04-04)
------------------

1.0.0 (2020-01-01)
------------------

0.33.4 (2019-12-12)
-------------------
* Splitted the message fields.
* Updated esimator status msg according to the new cog based definition of estimator status.
* Added comments to msg.
* Added new line char at end of message.
* Added a publisher for estimator status message received from mavlink in sys_status.
* Contributors: saifullah3396

0.33.3 (2019-11-13)
-------------------

0.33.2 (2019-11-13)
-------------------

0.33.1 (2019-11-11)
-------------------
* resolved merge conflict
* Contributors: David Jablonski

0.33.0 (2019-10-10)
-------------------
* Add vtol transition service
* Apply comments
* Add mount configure service message
* cog: Update all generated code
* added manual flag to mavros/state
* use header.stamp to fill mavlink msg field time_usec
* use cog for copy
* adapt message and plugin after mavlink message merge
* rename message and adjust fields
* add component id to mavros message to distinguish ROS msgs from different systems
* component_status message and plugin draft
* Contributors: David Jablonski, Jaeyoung-Lim, Vladimir Ermakov, baumanta

0.32.2 (2019-09-09)
-------------------

0.32.1 (2019-08-08)
-------------------

0.32.0 (2019-07-06)
-------------------
* add mav_cmd associated with each point in trajectory plugin
* Use MountControl Msg
* Define new MountControl.msg
* Contributors: Jaeyoung-Lim, Martina Rivizzigno

0.31.0 (2019-06-07)
-------------------
* mavros_msgs: LandingTarget: update msg description link
* extras: landing target: improve usability and flexibility
* Contributors: TSC21

0.30.0 (2019-05-20)
-------------------

0.29.2 (2019-03-06)
-------------------

0.29.1 (2019-03-03)
-------------------
* All: catkin lint files
* mavros_msgs: Fix line endings for OpticalFlowRad message
* Contributors: Pierre Kancir, sfalexrog

0.29.0 (2019-02-02)
-------------------
* Fix broken documentation URLs
* Merge branch 'master' into param-timeout
* mavros_extras: Wheel odometry plugin updated according to the final mavlink WHEEL_DISTANCE message.
* mavros_msgs: Float32ArrayStamped replaced by WheelOdomStamped.
* mavros_msgs: Float32ArrayStamped message added.
  For streaming timestamped data from FCU sensors (RPM, WHEEL_DISTANCE, etc.)
* msgs: Fix message id type, mavlink v2 uses 24 bit msg ids
* mavros_msgs: add MessageInterval.srv to CMakeLists
* sys_status: add set_message_interval service
* Contributors: Dr.-Ing. Amilcar do Carmo Lucas, Pavlo Kolomiiets, Randy Mackay, Vladimir Ermakov

0.28.0 (2019-01-03)
-------------------
* plugin:param: publish new param value
* Merge pull request `#1148 <https://github.com/mavlink/mavros/issues/1148>`_ from Kiwa21/pr-param-value
  param plugin : add msg and publisher to catch latest param value
* msgs: update Header
* sys_state: Small cleanup of `#1150 <https://github.com/mavlink/mavros/issues/1150>`_
* VehicleInfo : add srv into sys_status plugin to request basic info from vehicle
* mavros_msgs/msg/LogData.msg: Define "offset" field to be of type uint32
* param plugin : add msg and publisher to catch latest param value
* style clean up
* Use component_id to determine message sender
* change message name from COMPANION_STATUS to COMPANION_PROCESS_STATUS
* change message to include pid
* Change from specific avoidance status message to a more generic companion status message
* Add message for avoidance status
* Contributors: Gregoire Linard, Vladimir Ermakov, baumanta, mlvov

0.27.0 (2018-11-12)
-------------------
* Add service to send mavlink TRIGG_INTERVAL commands
  Adapt trigger_control service to current mavlink cmd spec. Add a new service to change trigger interval and integration time
* Contributors: Moritz Zimmermann

0.26.3 (2018-08-21)
-------------------
* fixup! 5a4344a2dcedc157f93b620cebd2e0b273ec24be
* mavros_msgs: Add msg and srv files related to log transfer
* Contributors: mlvov

0.26.2 (2018-08-08)
-------------------
* Updating the gps_rtk plugin to fit mavros guidelines:
  - Updating max_frag_len to allow changes in size in MAVLink seamlessly
  - Using std::copy instead of memset
  - Zero fill with std::fill
  - Preapply the sequence flags
  - Use of std iterators
  - Add the maximal data size in the mavros_msgs
* Renaming the GPS RTK module, Adding fragmentation, Changing the RTCM message
* RTK Plugin; to forward RTCM messages
  Signed-off-by: Alexis Paques <alexis.paques@gmail.com>
* Contributors: Alexis Paques

0.26.1 (2018-07-19)
-------------------

0.26.0 (2018-06-06)
-------------------
* mavros_msgs : add timesync status message
* Contributors: Mohammed Kabir

0.25.1 (2018-05-14)
-------------------

0.25.0 (2018-05-11)
-------------------
* trajectory: add time_horizon field
* change message name from ObstacleAvoidance to Trajectory since it is
  general enough to support any type of trajectory
* CMakeLists: add ObstacleAvoidance message
* add ObstacleAvoidance message
* msgs: Update message doc link
* CommandCode: update list of available commands on MAV_CMD enum (`#995 <https://github.com/mavlink/mavros/issues/995>`_)
* Contributors: Martina, Nuno Marques, Vladimir Ermakov

0.24.0 (2018-04-05)
-------------------
* Add ability to send STATUSTEXT messages
* Contributors: Anass Al

0.23.3 (2018-03-09)
-------------------

0.23.2 (2018-03-07)
-------------------

0.23.1 (2018-02-27)
-------------------

0.23.0 (2018-02-03)
-------------------

0.22.0 (2017-12-11)
-------------------
* SetMavFrame.srv: add FRAME\_ prefix
* Add cog for SetMavFrame.srv
* Setpoints: add service to specify frame
* Contributors: Pierre Kancir, khancyr

0.21.5 (2017-11-16)
-------------------

0.21.4 (2017-11-01)
-------------------

0.21.3 (2017-10-28)
-------------------
* plugin waypoints: Use stamped message
* add debug plugin
* Contributors: TSC21, Vladimir Ermakov

0.21.2 (2017-09-25)
-------------------

0.21.1 (2017-09-22)
-------------------

0.21.0 (2017-09-14)
-------------------
* plugin waypoint: Rename current seq in wp list message
* waypoint: Publish current waypoint seq
* waypoint partial: code style cleanup
* waypoint partial: extend existing service
* Partial waypoint: added wp_transfered to push partial service response
* Partial waypoint: added partial updating to mavwp
* Contributors: James Mare, James Stewart, Vladimir Ermakov

0.20.1 (2017-08-28)
-------------------

0.20.0 (2017-08-23)
-------------------
* HIL Plugin
  * add HilSensor.msg, HilStateQuaternion.msg, and add them in CMakeLists.txt
  * Add hil_sensor.cpp plugin to send HIL_SENSOR mavlink message to FCU.
  * fix HilSensor.msg. Make it more compact.
  * Fix HilStateQuaternion.msg. Make it more compact.
  * Add hil_state_quaternion plugin
  * fix files: some variable names were wrong+some syntax problems
  * fix syntax error in plugin .cpp files, make msg files match corresponding mavlink definitions
  * fix plugin source files
  * fix syntax
  * fix function name. It was wrong.
  * add HIL_GPS plugin
  * add HilGPS.msg to CMakeList
  * fix missing semicolon
  * fix call of class name
  * Add ACTUATOR_CONTROL_TARGET MAVLink message
  * fix code
  * increase number of fake satellites
  * control sensor and control rates
  * change control rate
  * change control rate
  * fix fake gps rate
  * fix
  * fix plugin_list
  * fix
  * remove unnecessary hil_sensor_mixin
  * update HilSensor.msg and usage
  * update HilStateQuaterion.msg and usage
  * redo some changes; update HilGPS.msg and usage
  * update hil_controls msg - use array of floats for aux channels
  * merge actuator_control with actuator_control_target
  * remove hil_sensor_mixin.h
  * update actuator_control logic
  * merge all plugins into a single one
  * delete the remaining plugin files
  * update description
  * redo some changes; reduce LOC
  * fix type cast on gps coord
  * add HIL_OPTICAL_FLOW send based on OpticalFlowRad sub
  * update authors list
  * update subscribers names
  * refactor gps coord convention
  * add HIL_RC_INPUTS_RAW sender; cog protec msg structure and content
  * apply correct rc_in translation; redo cog
  * apply proper rotations and frame transforms
  * remote throttle
  * fix typo and msg api
  * small changes
  * refactor rcin_raw_cb
  * new refactor to rcin_raw_cb arrays
  * update velocity to meters
  * readjust all the units so to match mavlink msg def
  * update cog
  * correct cog conversion
  * refefine msg definitions to remove overhead
  * hil: apply frame transform to body frame
* msgs fix `#625 <https://github.com/mavlink/mavros/issues/625>`_: Rename SetMode.Response.success to mode_sent
* [WIP] Plugins: setpoint_attitude: add sync between thrust and attitude (`#700 <https://github.com/mavlink/mavros/issues/700>`_)
  * plugins: setpoint_attitude: add sync between throttle and attitude topics to be sent together
  * plugins: typo correction: replace throttle with thrust
  * plugins: msgs: setpoint_attitude: replaces Float32Stamped for Thrust msg
  * plugins: setpoint_attitude: add sync between twist and thrust (RPY+Thrust)
  * setpoint_attitude: update the logic of thrust normalization verification
  * setpoint_attitude: implement sync between tf listener and thrust subscriber
  * TF sync listener: generalize topic type that can be syncronized with TF2
  * TF2ListenerMixin: keep class template, use template for tf sync method only
  * TF2ListenerMixin: fix and improve sync tf2_start method
  * general update to yaml config files and parameters
  * setpoint_attitude: add note on Thrust sub name
  * setpoint_attitude: TF sync: pass subscriber pointer instead of binding it
* Use GeographicLib tools to guarantee ROS msg def and enhance features (`#693 <https://github.com/mavlink/mavros/issues/693>`_)
  * first commit
  * Check for GeographicLib first without having to install it from the beginning each compile time
  * add necessary cmake files
  * remove gps_conversions.h and use GeographicLib to obtain the UTM coordinates
  * move conversion functions to utils.h
  * geographic conversions: update CMakeLists and package.xml
  * geographic conversions: force download of the datasets
  * geographic conversions: remove unneeded cmake module
  * dependencies: use SHARED libs of geographiclib
  * dependencies: correct FindGeographicLib.cmake so it can work for common Debian platforms
  * CMakeList: do not be so restrict about GeographicLib dependency
  * global position: odometry-use ECEF instead of UTM; update other fields
  * global position: make travis happy
  * global position: fix ident
  * global_position: apply correct frames and frame transforms given each coordinate frame
  * global_position: convert rcvd global origin to ECEF
  * global_position: be more explicit about the ecef-enu transform
  * global position: use home position as origin of map frame
  * global position: minor refactoring
  * global position: shield code with exception catch
  * fix identation
  * move dataset install to script; update README with new functionalities
  * update README with warning
  * global_position: fix identation
  * update HomePosition to be consistent with the conversions in global_position to ensure the correct transformation of height
  * home|global_position: fix compile errors, logic and dependencies
  * home position: add height conversion
  * travis: update to get datasets
  * install geo dataset: update to verify alternative dataset folders
  * travis: remove dataset install to allow clean build
  * hp and gp: initialize geoid dataset once and make it thread safe
  * README: update description relative to GeographicLib; fix typos
  * global position: improve doxygen references
  * README: update with some tips on rosdep install
* update ExtendedState with new MAV_LANDED_STATE enum
* Contributors: Nicklas Stockton, Nuno Marques, Vladimir Ermakov

0.19.0 (2017-05-05)
-------------------
* msgs: Add cog script to finish ADSBVehicle.msg
* extras: Add ADSB plugin
* plugin `#695 <https://github.com/mavlink/mavros/issues/695>`_: Fix plugin
* plugin: Add home_position
* Contributors: Nuno Marques, Vladimir Ermakov

0.18.7 (2017-02-24)
-------------------
* trigger interface : rename to cycle_time to be consistent with PX4
* Contributors: Kabir Mohammed

0.18.6 (2017-02-07)
-------------------
* Plugins: system_status change status field to system_status
  Add comment to State.msg for system_status enum
* Plugins: add system_status to state message
* Contributors: Pierre Kancir

0.18.5 (2016-12-12)
-------------------

0.18.4 (2016-11-11)
-------------------
* msgs: Fix `#609 <https://github.com/mavlink/mavros/issues/609>`_
* add hil_actuator_controls mavlink message
* Contributors: Beat Kung, Vladimir Ermakov

0.18.3 (2016-07-07)
-------------------

0.18.2 (2016-06-30)
-------------------

0.18.1 (2016-06-24)
-------------------

0.18.0 (2016-06-23)
-------------------
* Adding anchor to the HIL_CONTROLS message reference link
* Utilizing synchronise_stamp and adding reference to MAVLINK msg documentation
* Added a plugin that publishes HIL_CONTROLS as ROS messages
* node: Rename plugib base class - API incompatible to old class
* msgs `#543 <https://github.com/mavlink/mavros/issues/543>`_: Update for MAVLink 2.0
* Contributors: Pavel, Vladimir Ermakov

0.17.3 (2016-05-20)
-------------------

0.17.2 (2016-04-29)
-------------------

0.17.1 (2016-03-28)
-------------------

0.17.0 (2016-02-09)
-------------------
* rebased with master
* Contributors: francois

0.16.6 (2016-02-04)
-------------------

0.16.5 (2016-01-11)
-------------------

0.16.4 (2015-12-14)
-------------------
* Update mavlink message documentation links
* remove "altitude\_" prefix from members
* implemented altitude plugin
* Contributors: Andreas Antener, Vladimir Ermakov

0.16.3 (2015-11-19)
-------------------

0.16.2 (2015-11-17)
-------------------

0.16.1 (2015-11-13)
-------------------

0.16.0 (2015-11-09)
-------------------
* msgs `#418 <https://github.com/mavlink/mavros/issues/418>`_: add message for attitude setpoints
* plugin: waypoint fix `#414 <https://github.com/mavlink/mavros/issues/414>`_: remove GOTO service.
  It is replaced with more standard global setpoint messages.
* msgs `#415 <https://github.com/mavlink/mavros/issues/415>`_: Add message for raw global setpoint
* msgs `#402 <https://github.com/mavlink/mavros/issues/402>`_: PositionTarget message type
* setting constant values and reference docs
* pass new extended state to ros
* msgs `#371 <https://github.com/mavlink/mavros/issues/371>`_: add missing message
* msgs `#371 <https://github.com/mavlink/mavros/issues/371>`_: add HomePosition message
* Contributors: Andreas Antener, Vladimir Ermakov

0.15.0 (2015-09-17)
-------------------
* msgs `#286 <https://github.com/mavlink/mavros/issues/286>`_: fix bug with packet header.
* msgs `#286 <https://github.com/mavlink/mavros/issues/286>`_: Add valid flag and checksum to Mavlink.msg
* plugin: manual_control: Use shared pointer message
  Fix alphabetic order of msgs.
* removed old commend in .msg file
* Add MANUAL_CONTROL handling with new plugin
* Contributors: Vladimir Ermakov, v01d

0.14.2 (2015-08-20)
-------------------

0.14.1 (2015-08-19)
-------------------

0.14.0 (2015-08-17)
-------------------
* msgs: Add mixer group constants ActuatorControl
* msgs: Add notes to message headers.
* msgs: sort msgs in alphabetical order
* msgs: use std::move for mavlink->ros convert
* msgs: add note about convert function
* msgs: change description, make catkin lint happy
* msgs: move convert functions to msgs package.
* msgs: fix message generator and runtime depent tags
* msgs: remove never used Mavlink.fromlcm field.
* msgs: add package name for all non basic types
* msgs: fix msgs build
* msgs `#354 <https://github.com/mavlink/mavros/issues/354>`_: move all messages to mavros_msgs package.
* Contributors: Vladimir Ermakov<|MERGE_RESOLUTION|>--- conflicted
+++ resolved
@@ -2,7 +2,11 @@
 Changelog for package mavros_msgs
 ^^^^^^^^^^^^^^^^^^^^^^^^^^^^^^^^^
 
-<<<<<<< HEAD
+1.18.0 (2024-03-03)
+-------------------
+* sys_status.cpp: Add a SYS_STATUS message publisher
+* Contributors: Dr.-Ing. Amilcar do Carmo Lucas
+
 2.6.0 (2023-09-09)
 ------------------
 * msgs: move generator code
@@ -362,12 +366,6 @@
   add ros1_bridge mapping rule for renamed VfrHud message
 * make mavro_msgs compile in ROS 2
 * Contributors: Mikael Arguedas, Mike Lautman, Vladimir Ermakov
-=======
-1.18.0 (2024-03-03)
--------------------
-* sys_status.cpp: Add a SYS_STATUS message publisher
-* Contributors: Dr.-Ing. Amilcar do Carmo Lucas
->>>>>>> 7f1a8c7a
 
 1.17.0 (2023-09-09)
 -------------------
