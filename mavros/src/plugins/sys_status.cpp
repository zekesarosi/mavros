--- conflicted
+++ resolved
@@ -1,5 +1,6 @@
 /*
  * Copyright 2013,2014,2015,2016,2021 Vladimir Ermakov.
+ * Copyright 2022 Dr.-Ing. Amilcar do Carmo Lucas, IAV GmbH.
  *
  * This file is part of the mavros package and subject to the license terms
  * in the top-level LICENSE file of the mavros repository.
@@ -13,17 +14,6 @@
  * @addtogroup plugin
  * @{
  */
-<<<<<<< HEAD
-=======
-/*
- * Copyright 2013,2014,2015,2016 Vladimir Ermakov.
- * Copyright 2022 Dr.-Ing. Amilcar do Carmo Lucas, IAV GmbH.
- *
- * This file is part of the mavros package and subject to the license terms
- * in the top-level LICENSE file of the mavros repository.
- * https://github.com/mavlink/mavros/tree/master/LICENSE.md
- */
->>>>>>> cbe3aefb
 
 #include <string>
 #include <vector>
@@ -70,7 +60,6 @@
 class HeartbeatStatus : public diagnostic_updater::DiagnosticTask
 {
 public:
-<<<<<<< HEAD
   HeartbeatStatus(const std::string & name, size_t win_size)
   : diagnostic_updater::DiagnosticTask(name),
     times_(win_size),
@@ -127,13 +116,13 @@
     hist_indx_ = (hist_indx_ + 1) % window_size_;
 
     if (events == 0) {
-      stat.summary(2, "No events recorded.");
+      stat.summary(diagnostic_msgs::DiagnosticStatus::ERROR, "No events recorded.");
     } else if (freq < min_freq_ * (1 - tolerance_)) {
-      stat.summary(1, "Frequency too low.");
+      stat.summary(diagnostic_msgs::DiagnosticStatus::WARN, "Frequency too low.");
     } else if (freq > max_freq_ * (1 + tolerance_)) {
-      stat.summary(1, "Frequency too high.");
+      stat.summary(diagnostic_msgs::DiagnosticStatus::WARN, "Frequency too high.");
     } else {
-      stat.summary(0, "Normal");
+      stat.summary(diagnostic_msgs::DiagnosticStatus::OK, "Normal");
     }
 
     stat.addf("Heartbeats since startup", "%d", count_);
@@ -143,82 +132,6 @@
     stat.add("Mode", mode);
     stat.add("System status", utils::to_string(system_status));
   }
-=======
-	HeartbeatStatus(const std::string &name, size_t win_size) :
-		diagnostic_updater::DiagnosticTask(name),
-		times_(win_size),
-		seq_nums_(win_size),
-		window_size_(win_size),
-		min_freq_(0.2),
-		max_freq_(100),
-		tolerance_(0.1),
-		autopilot(MAV_AUTOPILOT::GENERIC),
-		type(MAV_TYPE::GENERIC),
-		system_status(MAV_STATE::UNINIT)
-	{
-		clear();
-	}
-
-	void clear()
-	{
-		std::lock_guard<std::mutex> lock(mutex);
-		ros::Time curtime = ros::Time::now();
-		count_ = 0;
-
-		for (size_t i = 0; i < window_size_; i++) {
-			times_[i] = curtime;
-			seq_nums_[i] = count_;
-		}
-
-		hist_indx_ = 0;
-	}
-
-	void tick(uint8_t type_, uint8_t autopilot_,
-			std::string &mode_, uint8_t system_status_)
-	{
-		std::lock_guard<std::mutex> lock(mutex);
-		count_++;
-
-		type = static_cast<MAV_TYPE>(type_);
-		autopilot = static_cast<MAV_AUTOPILOT>(autopilot_);
-		mode = mode_;
-		system_status = static_cast<MAV_STATE>(system_status_);
-	}
-
-	void run(diagnostic_updater::DiagnosticStatusWrapper &stat)
-	{
-		std::lock_guard<std::mutex> lock(mutex);
-
-		ros::Time curtime = ros::Time::now();
-		int curseq = count_;
-		int events = curseq - seq_nums_[hist_indx_];
-		double window = (curtime - times_[hist_indx_]).toSec();
-		double freq = events / window;
-		seq_nums_[hist_indx_] = curseq;
-		times_[hist_indx_] = curtime;
-		hist_indx_ = (hist_indx_ + 1) % window_size_;
-
-		if (events == 0) {
-			stat.summary(diagnostic_msgs::DiagnosticStatus::ERROR, "No events recorded.");
-		}
-		else if (freq < min_freq_ * (1 - tolerance_)) {
-			stat.summary(diagnostic_msgs::DiagnosticStatus::WARN, "Frequency too low.");
-		}
-		else if (freq > max_freq_ * (1 + tolerance_)) {
-			stat.summary(diagnostic_msgs::DiagnosticStatus::WARN, "Frequency too high.");
-		}
-		else {
-			stat.summary(diagnostic_msgs::DiagnosticStatus::OK, "Normal");
-		}
-
-		stat.addf("Heartbeats since startup", "%d", count_);
-		stat.addf("Frequency (Hz)", "%f", freq);
-		stat.add("Vehicle type", utils::to_string(type));
-		stat.add("Autopilot type", utils::to_string(autopilot));
-		stat.add("Mode", mode);
-		stat.add("System status", utils::to_string(system_status));
-	}
->>>>>>> cbe3aefb
 
 private:
   rclcpp::Clock clock;
@@ -245,7 +158,6 @@
 class SystemStatusDiag : public diagnostic_updater::DiagnosticTask
 {
 public:
-<<<<<<< HEAD
   explicit SystemStatusDiag(const std::string & name)
   : diagnostic_updater::DiagnosticTask(name),
     last_st{}
@@ -264,9 +176,9 @@
     if ((last_st.onboard_control_sensors_health & last_st.onboard_control_sensors_enabled) !=
       last_st.onboard_control_sensors_enabled)
     {
-      stat.summary(2, "Sensor health");
+      stat.summary(diagnostic_msgs::DiagnosticStatus::ERROR, "Sensor health");
     } else {
-      stat.summary(0, "Normal");
+      stat.summary(diagnostic_msgs::DiagnosticStatus::OK, "Normal");
     }
 
     stat.addf("Sensor present", "0x%08X", last_st.onboard_control_sensors_present);
@@ -346,129 +258,6 @@
     stat.addf("Errors count #3", "%d", last_st.errors_count3);
     stat.addf("Errors count #4", "%d", last_st.errors_count4);
   }
-=======
-	SystemStatusDiag(const std::string &name) :
-		diagnostic_updater::DiagnosticTask(name),
-		last_st {}
-	{ }
-
-	void set(mavlink::common::msg::SYS_STATUS &st)
-	{
-		std::lock_guard<std::mutex> lock(mutex);
-		last_st = st;
-	}
-
-	void run(diagnostic_updater::DiagnosticStatusWrapper &stat) {
-		std::lock_guard<std::mutex> lock(mutex);
-
-		if ((last_st.onboard_control_sensors_health & last_st.onboard_control_sensors_enabled)
-				!= last_st.onboard_control_sensors_enabled)
-			stat.summary(diagnostic_msgs::DiagnosticStatus::ERROR, "Sensor health");
-		else
-			stat.summary(diagnostic_msgs::DiagnosticStatus::OK, "Normal");
-
-		stat.addf("Sensor present", "0x%08X", last_st.onboard_control_sensors_present);
-		stat.addf("Sensor enabled", "0x%08X", last_st.onboard_control_sensors_enabled);
-		stat.addf("Sensor health", "0x%08X", last_st.onboard_control_sensors_health);
-
-		using STS = mavlink::common::MAV_SYS_STATUS_SENSOR;
-
-		// [[[cog:
-		// import pymavlink.dialects.v20.common as common
-		// ename = 'MAV_SYS_STATUS_SENSOR'
-		// ename_pfx2 = 'MAV_SYS_STATUS_'
-		//
-		// enum = sorted(common.enums[ename].items())
-		// enum.pop() # -> remove ENUM_END
-		//
-		// for k, e in enum:
-		//     desc = e.description.split(' ', 1)[1] if e.description.startswith('0x') else e.description
-		//     sts = e.name
-		//
-		//     if sts.startswith(ename + '_'):
-		//         sts = sts[len(ename) + 1:]
-		//     if sts.startswith(ename_pfx2):
-		//         sts = sts[len(ename_pfx2):]
-		//     if sts[0].isdigit():
-		//         sts = 'SENSOR_' + sts
-		//
-		//     cog.outl(f"""\
-		//     if (last_st.onboard_control_sensors_enabled & enum_value(STS::{sts}))
-		//     \tstat.add("{desc.strip()}", (last_st.onboard_control_sensors_health & enum_value(STS::{sts})) ? "Ok" : "Fail");""")
-		// ]]]
-		if (last_st.onboard_control_sensors_enabled & enum_value(STS::SENSOR_3D_GYRO))
-			stat.add("3D gyro", (last_st.onboard_control_sensors_health & enum_value(STS::SENSOR_3D_GYRO)) ? "Ok" : "Fail");
-		if (last_st.onboard_control_sensors_enabled & enum_value(STS::SENSOR_3D_ACCEL))
-			stat.add("3D accelerometer", (last_st.onboard_control_sensors_health & enum_value(STS::SENSOR_3D_ACCEL)) ? "Ok" : "Fail");
-		if (last_st.onboard_control_sensors_enabled & enum_value(STS::SENSOR_3D_MAG))
-			stat.add("3D magnetometer", (last_st.onboard_control_sensors_health & enum_value(STS::SENSOR_3D_MAG)) ? "Ok" : "Fail");
-		if (last_st.onboard_control_sensors_enabled & enum_value(STS::ABSOLUTE_PRESSURE))
-			stat.add("absolute pressure", (last_st.onboard_control_sensors_health & enum_value(STS::ABSOLUTE_PRESSURE)) ? "Ok" : "Fail");
-		if (last_st.onboard_control_sensors_enabled & enum_value(STS::DIFFERENTIAL_PRESSURE))
-			stat.add("differential pressure", (last_st.onboard_control_sensors_health & enum_value(STS::DIFFERENTIAL_PRESSURE)) ? "Ok" : "Fail");
-		if (last_st.onboard_control_sensors_enabled & enum_value(STS::GPS))
-			stat.add("GPS", (last_st.onboard_control_sensors_health & enum_value(STS::GPS)) ? "Ok" : "Fail");
-		if (last_st.onboard_control_sensors_enabled & enum_value(STS::OPTICAL_FLOW))
-			stat.add("optical flow", (last_st.onboard_control_sensors_health & enum_value(STS::OPTICAL_FLOW)) ? "Ok" : "Fail");
-		if (last_st.onboard_control_sensors_enabled & enum_value(STS::VISION_POSITION))
-			stat.add("computer vision position", (last_st.onboard_control_sensors_health & enum_value(STS::VISION_POSITION)) ? "Ok" : "Fail");
-		if (last_st.onboard_control_sensors_enabled & enum_value(STS::LASER_POSITION))
-			stat.add("laser based position", (last_st.onboard_control_sensors_health & enum_value(STS::LASER_POSITION)) ? "Ok" : "Fail");
-		if (last_st.onboard_control_sensors_enabled & enum_value(STS::EXTERNAL_GROUND_TRUTH))
-			stat.add("external ground truth (Vicon or Leica)", (last_st.onboard_control_sensors_health & enum_value(STS::EXTERNAL_GROUND_TRUTH)) ? "Ok" : "Fail");
-		if (last_st.onboard_control_sensors_enabled & enum_value(STS::ANGULAR_RATE_CONTROL))
-			stat.add("3D angular rate control", (last_st.onboard_control_sensors_health & enum_value(STS::ANGULAR_RATE_CONTROL)) ? "Ok" : "Fail");
-		if (last_st.onboard_control_sensors_enabled & enum_value(STS::ATTITUDE_STABILIZATION))
-			stat.add("attitude stabilization", (last_st.onboard_control_sensors_health & enum_value(STS::ATTITUDE_STABILIZATION)) ? "Ok" : "Fail");
-		if (last_st.onboard_control_sensors_enabled & enum_value(STS::YAW_POSITION))
-			stat.add("yaw position", (last_st.onboard_control_sensors_health & enum_value(STS::YAW_POSITION)) ? "Ok" : "Fail");
-		if (last_st.onboard_control_sensors_enabled & enum_value(STS::Z_ALTITUDE_CONTROL))
-			stat.add("z/altitude control", (last_st.onboard_control_sensors_health & enum_value(STS::Z_ALTITUDE_CONTROL)) ? "Ok" : "Fail");
-		if (last_st.onboard_control_sensors_enabled & enum_value(STS::XY_POSITION_CONTROL))
-			stat.add("x/y position control", (last_st.onboard_control_sensors_health & enum_value(STS::XY_POSITION_CONTROL)) ? "Ok" : "Fail");
-		if (last_st.onboard_control_sensors_enabled & enum_value(STS::MOTOR_OUTPUTS))
-			stat.add("motor outputs / control", (last_st.onboard_control_sensors_health & enum_value(STS::MOTOR_OUTPUTS)) ? "Ok" : "Fail");
-		if (last_st.onboard_control_sensors_enabled & enum_value(STS::RC_RECEIVER))
-			stat.add("rc receiver", (last_st.onboard_control_sensors_health & enum_value(STS::RC_RECEIVER)) ? "Ok" : "Fail");
-		if (last_st.onboard_control_sensors_enabled & enum_value(STS::SENSOR_3D_GYRO2))
-			stat.add("2nd 3D gyro", (last_st.onboard_control_sensors_health & enum_value(STS::SENSOR_3D_GYRO2)) ? "Ok" : "Fail");
-		if (last_st.onboard_control_sensors_enabled & enum_value(STS::SENSOR_3D_ACCEL2))
-			stat.add("2nd 3D accelerometer", (last_st.onboard_control_sensors_health & enum_value(STS::SENSOR_3D_ACCEL2)) ? "Ok" : "Fail");
-		if (last_st.onboard_control_sensors_enabled & enum_value(STS::SENSOR_3D_MAG2))
-			stat.add("2nd 3D magnetometer", (last_st.onboard_control_sensors_health & enum_value(STS::SENSOR_3D_MAG2)) ? "Ok" : "Fail");
-		if (last_st.onboard_control_sensors_enabled & enum_value(STS::GEOFENCE))
-			stat.add("geofence", (last_st.onboard_control_sensors_health & enum_value(STS::GEOFENCE)) ? "Ok" : "Fail");
-		if (last_st.onboard_control_sensors_enabled & enum_value(STS::AHRS))
-			stat.add("AHRS subsystem health", (last_st.onboard_control_sensors_health & enum_value(STS::AHRS)) ? "Ok" : "Fail");
-		if (last_st.onboard_control_sensors_enabled & enum_value(STS::TERRAIN))
-			stat.add("Terrain subsystem health", (last_st.onboard_control_sensors_health & enum_value(STS::TERRAIN)) ? "Ok" : "Fail");
-		if (last_st.onboard_control_sensors_enabled & enum_value(STS::REVERSE_MOTOR))
-			stat.add("Motors are reversed", (last_st.onboard_control_sensors_health & enum_value(STS::REVERSE_MOTOR)) ? "Ok" : "Fail");
-		if (last_st.onboard_control_sensors_enabled & enum_value(STS::LOGGING))
-			stat.add("Logging", (last_st.onboard_control_sensors_health & enum_value(STS::LOGGING)) ? "Ok" : "Fail");
-		if (last_st.onboard_control_sensors_enabled & enum_value(STS::BATTERY))
-			stat.add("Battery", (last_st.onboard_control_sensors_health & enum_value(STS::BATTERY)) ? "Ok" : "Fail");
-		if (last_st.onboard_control_sensors_enabled & enum_value(STS::PROXIMITY))
-			stat.add("Proximity", (last_st.onboard_control_sensors_health & enum_value(STS::PROXIMITY)) ? "Ok" : "Fail");
-		if (last_st.onboard_control_sensors_enabled & enum_value(STS::SATCOM))
-			stat.add("Satellite Communication", (last_st.onboard_control_sensors_health & enum_value(STS::SATCOM)) ? "Ok" : "Fail");
-		if (last_st.onboard_control_sensors_enabled & enum_value(STS::PREARM_CHECK))
-			stat.add("pre-arm check status. Always healthy when armed", (last_st.onboard_control_sensors_health & enum_value(STS::PREARM_CHECK)) ? "Ok" : "Fail");
-		if (last_st.onboard_control_sensors_enabled & enum_value(STS::OBSTACLE_AVOIDANCE))
-			stat.add("Avoidance/collision prevention", (last_st.onboard_control_sensors_health & enum_value(STS::OBSTACLE_AVOIDANCE)) ? "Ok" : "Fail");
-		if (last_st.onboard_control_sensors_enabled & enum_value(STS::PROPULSION))
-			stat.add("propulsion (actuator, esc, motor or propellor)", (last_st.onboard_control_sensors_health & enum_value(STS::PROPULSION)) ? "Ok" : "Fail");
-		// [[[end]]] (checksum: 24471e5532db5c99f411475509d41f72)
-
-		stat.addf("CPU Load (%)", "%.1f", last_st.load / 10.0);
-		stat.addf("Drop rate (%)", "%.1f", last_st.drop_rate_comm / 10.0);
-		stat.addf("Errors comm", "%d", last_st.errors_comm);
-		stat.addf("Errors count #1", "%d", last_st.errors_count1);
-		stat.addf("Errors count #2", "%d", last_st.errors_count2);
-		stat.addf("Errors count #3", "%d", last_st.errors_count3);
-		stat.addf("Errors count #4", "%d", last_st.errors_count4);
-	}
->>>>>>> cbe3aefb
 
 private:
   std::mutex mutex;
@@ -482,14 +271,35 @@
 class BatteryStatusDiag : public diagnostic_updater::DiagnosticTask
 {
 public:
-<<<<<<< HEAD
   explicit BatteryStatusDiag(const std::string & name)
   : diagnostic_updater::DiagnosticTask(name),
-    voltage(-1.0),
-    current(0.0),
-    remaining(0.0),
-    min_voltage(6)
+    voltage(-1.0f),
+    current(0.0f),
+    remaining(0.0f),
+    min_voltage(6.0f)
   {}
+
+  // Move constructor, required to dynamically create an array of instances of this class
+  // because it contains an unique mutex object
+  BatteryStatusDiag(BatteryStatusDiag && other) noexcept
+  : diagnostic_updater::DiagnosticTask(""),
+    voltage(-1.0f),
+    current(0.0f),
+    remaining(0.0f),
+    min_voltage(6.0f)
+  {
+    *this = std::move(other);
+  }
+
+  // Move assignment operator, required to dynamically create an array of instances of this class
+  // because it contains an unique mutex object
+  BatteryStatusDiag & operator=(BatteryStatusDiag && other) noexcept
+  {
+    if (this != &other) {
+      *this = std::move(other);
+    }
+    return *this;
+  }
 
   void set_min_voltage(float volt)
   {
@@ -505,21 +315,33 @@
     remaining = rem;
   }
 
+  void setcell_v(const std::vector<float> voltages)
+  {
+    std::lock_guard<std::mutex> lock(mutex);
+    cell_voltage = voltages;
+  }
+
   void run(diagnostic_updater::DiagnosticStatusWrapper & stat)
   {
     std::lock_guard<std::mutex> lock(mutex);
 
-    if (voltage < 0) {
-      stat.summary(2, "No data");
+    if (voltage < 0.0f) {
+      stat.summary(diagnostic_msgs::DiagnosticStatus::ERROR, "No data");
     } else if (voltage < min_voltage) {
-      stat.summary(1, "Low voltage");
+      stat.summary(diagnostic_msgs::DiagnosticStatus::WARN, "Low voltage");
     } else {
-      stat.summary(0, "Normal");
+      stat.summary(diagnostic_msgs::DiagnosticStatus::OK, "Normal");
     }
 
     stat.addf("Voltage", "%.2f", voltage);
     stat.addf("Current", "%.1f", current);
-    stat.addf("Remaining", "%.1f", remaining * 100);
+    stat.addf("Remaining", "%.1f", remaining * 100.0f);
+    const int nr_cells = cell_voltage.size();
+    if (nr_cells > 1) {
+      for (int i = 1; i <= nr_cells; ++i) {
+        stat.addf(utils::format("Cell %u", i), "%.2f", cell_voltage[i - 1]);
+      }
+    }
   }
 
 private:
@@ -528,85 +350,7 @@
   float current;
   float remaining;
   float min_voltage;
-=======
-	explicit BatteryStatusDiag(const std::string &name) :
-		diagnostic_updater::DiagnosticTask(name),
-		voltage(-1.0f),
-		current(0.0f),
-		remaining(0.0f),
-		min_voltage(6.0f)
-	{ }
-
-	// Move constructor, required to dynamically create an array of instances of this class
-	// because it contains an unique mutex object
-	BatteryStatusDiag(BatteryStatusDiag&& other) noexcept :
-		diagnostic_updater::DiagnosticTask(""),
-		voltage(-1.0f),
-		current(0.0f),
-		remaining(0.0f),
-		min_voltage(6.0f)
-	{
-		*this = std::move(other);
-	}
-
-	// Move assignment operator, required to dynamically create an array of instances of this class
-	// because it contains an unique mutex object
-	BatteryStatusDiag& operator=(BatteryStatusDiag&& other) noexcept {
-		if (this != &other)
-		{
-			*this = std::move(other);
-		}
-		return *this;
-	}
-
-	void set_min_voltage(float volt) {
-		std::lock_guard<std::mutex> lock(mutex);
-		min_voltage = volt;
-	}
-
-	void set(float volt, float curr, float rem) {
-		std::lock_guard<std::mutex> lock(mutex);
-		voltage = volt;
-		current = curr;
-		remaining = rem;
-	}
-
-	void setcell_v(const std::vector<float> voltages) {
-		std::lock_guard<std::mutex> lock(mutex);
-		cell_voltage = voltages;
-	}
-
-	void run(diagnostic_updater::DiagnosticStatusWrapper &stat)
-	{
-		std::lock_guard<std::mutex> lock(mutex);
-
-		if (voltage < 0.0f)
-			stat.summary(diagnostic_msgs::DiagnosticStatus::ERROR, "No data");
-		else if (voltage < min_voltage)
-			stat.summary(diagnostic_msgs::DiagnosticStatus::WARN, "Low voltage");
-		else
-			stat.summary(diagnostic_msgs::DiagnosticStatus::OK, "Normal");
-
-		stat.addf("Voltage", "%.2f", voltage);
-		stat.addf("Current", "%.1f", current);
-		stat.addf("Remaining", "%.1f", remaining * 100.0f);
-		const int nr_cells = cell_voltage.size();
-		if (nr_cells > 1)
-		{
-			for (int i = 1; i <= nr_cells ; ++i) {
-				stat.addf(utils::format("Cell %u", i), "%.2f", cell_voltage[i-1]);
-			}
-		}
-	}
-
-private:
-	std::mutex mutex;
-	float voltage;
-	float current;
-	float remaining;
-	float min_voltage;
-	std::vector<float> cell_voltage;
->>>>>>> cbe3aefb
+  std::vector<float> cell_voltage;
 };
 
 
@@ -616,84 +360,53 @@
 class MemInfo : public diagnostic_updater::DiagnosticTask
 {
 public:
-<<<<<<< HEAD
-  explicit MemInfo(const std::string & name)
+  MemInfo(const std::string & name)
   : diagnostic_updater::DiagnosticTask(name),
-    freemem(-1),
-    brkval(0)
+    freemem(UINT32_MAX),
+    brkval(0),
+    last_rcd(0)
   {}
 
-  void set(uint16_t f, uint16_t b)
+  void set(uint32_t f, uint16_t b)
   {
     freemem = f;
     brkval = b;
+    last_rcd = ros::Time::now().toNSec();
   }
 
   void run(diagnostic_updater::DiagnosticStatusWrapper & stat)
   {
-    ssize_t freemem_ = freemem;
+    // access atomic variables just once
+    size_t freemem_ = freemem;
     uint16_t brkval_ = brkval;
-
-    if (freemem < 0) {
-      stat.summary(2, "No data");
-    } else if (freemem < 200) {
-      stat.summary(1, "Low mem");
+    ros::Time last_rcd_;
+    last_rcd_.fromNSec(last_rcd.load());
+    constexpr int timeout = 10.0;             // seconds
+
+    // summarize the results
+    if (last_rcd_.isZero()) {
+      stat.summary(diagnostic_msgs::DiagnosticStatus::ERROR, "Not initialised");
+    } else if (ros::Time::now().toSec() - last_rcd_.toSec() > timeout) {
+      stat.summary(
+        diagnostic_msgs::DiagnosticStatus::STALE, "Not received for more than " + std::to_string(
+          timeout) + "s");
     } else {
-      stat.summary(0, "Normal");
-    }
-
+      if (freemem == UINT32_MAX) {
+        stat.summary(diagnostic_msgs::DiagnosticStatus::ERROR, "No data");
+      } else if (freemem < 200) {
+        stat.summary(diagnostic_msgs::DiagnosticStatus::WARN, "Low mem");
+      } else {
+        stat.summary(diagnostic_msgs::DiagnosticStatus::OK, "Normal");
+      }
+    }
     stat.addf("Free memory (B)", "%zd", freemem_);
     stat.addf("Heap top", "0x%04X", brkval_);
   }
 
 private:
-  std::atomic<ssize_t> freemem;
+  std::atomic<size_t> freemem;
   std::atomic<uint16_t> brkval;
-=======
-	MemInfo(const std::string &name) :
-		diagnostic_updater::DiagnosticTask(name),
-		freemem(UINT32_MAX),
-		brkval(0),
-		last_rcd(0)
-	{ }
-
-	void set(uint32_t f, uint16_t b) {
-		freemem = f;
-		brkval = b;
-		last_rcd = ros::Time::now().toNSec();
-	}
-
-	void run(diagnostic_updater::DiagnosticStatusWrapper &stat)
-	{
-		// access atomic variables just once
-		size_t freemem_ = freemem;
-		uint16_t brkval_ = brkval;
-		ros::Time last_rcd_;
-		last_rcd_.fromNSec(last_rcd.load());
-		constexpr int timeout = 10.0; // seconds
-
-		// summarize the results
-		if (last_rcd_.isZero()) {
-			stat.summary(diagnostic_msgs::DiagnosticStatus::ERROR, "Not initialised");
-		} else if (ros::Time::now().toSec() - last_rcd_.toSec() > timeout) {
-			stat.summary(diagnostic_msgs::DiagnosticStatus::STALE, "Not received for more than " + std::to_string(timeout) + "s");
-		} else {
-			if (freemem == UINT32_MAX)
-				stat.summary(diagnostic_msgs::DiagnosticStatus::ERROR, "No data");
-			else if (freemem < 200)
-				stat.summary(diagnostic_msgs::DiagnosticStatus::WARN, "Low mem");
-			else
-				stat.summary(diagnostic_msgs::DiagnosticStatus::OK, "Normal");
-		}
-		stat.addf("Free memory (B)", "%zd", freemem_);
-		stat.addf("Heap top", "0x%04X", brkval_);
-	}
-
-private:
-	std::atomic<size_t> freemem;
-	std::atomic<uint16_t> brkval;
-	std::atomic<uint64_t> last_rcd;
->>>>>>> cbe3aefb
+  std::atomic<uint64_t> last_rcd;
 };
 
 
@@ -703,36 +416,44 @@
 class HwStatus : public diagnostic_updater::DiagnosticTask
 {
 public:
-<<<<<<< HEAD
-  explicit HwStatus(const std::string & name)
+  HwStatus(const std::string & name)
   : diagnostic_updater::DiagnosticTask(name),
     vcc(-1.0),
     i2cerr(0),
-    i2cerr_last(0)
+    i2cerr_last(0),
+    last_rcd(0)
   {}
 
   void set(uint16_t v, uint8_t e)
   {
     std::lock_guard<std::mutex> lock(mutex);
-    vcc = v / 1000.0;
+    vcc = v * 0.001f;
     i2cerr = e;
+    last_rcd = ros::Time::now();
   }
 
   void run(diagnostic_updater::DiagnosticStatusWrapper & stat)
   {
     std::lock_guard<std::mutex> lock(mutex);
-
-    if (vcc < 0) {
-      stat.summary(2, "No data");
-    } else if (vcc < 4.5) {
-      stat.summary(1, "Low voltage");
-    } else if (i2cerr != i2cerr_last) {
-      i2cerr_last = i2cerr;
-      stat.summary(1, "New I2C error");
+    constexpr int timeout = 10.0;             // seconds
+    if (last_rcd.isZero()) {
+      stat.summary(diagnostic_msgs::DiagnosticStatus::ERROR, "Not initialised");
+    } else if (ros::Time::now().toSec() - last_rcd.toSec() > timeout) {
+      stat.summary(
+        diagnostic_msgs::DiagnosticStatus::STALE, "Not received for more than " + std::to_string(
+          timeout) + "s");
     } else {
-      stat.summary(0, "Normal");
-    }
-
+      if (vcc < 0) {
+        stat.summary(diagnostic_msgs::DiagnosticStatus::ERROR, "No data");
+      } else if (vcc < 4.5) {
+        stat.summary(diagnostic_msgs::DiagnosticStatus::WARN, "Low voltage");
+      } else if (i2cerr != i2cerr_last) {
+        i2cerr_last = i2cerr;
+        stat.summary(diagnostic_msgs::DiagnosticStatus::WARN, "New I2C error");
+      } else {
+        stat.summary(diagnostic_msgs::DiagnosticStatus::OK, "Normal");
+      }
+    }
     stat.addf("Core voltage", "%f", vcc);
     stat.addf("I2C errors", "%zu", i2cerr);
   }
@@ -742,53 +463,7 @@
   float vcc;
   size_t i2cerr;
   size_t i2cerr_last;
-=======
-	HwStatus(const std::string &name) :
-		diagnostic_updater::DiagnosticTask(name),
-		vcc(-1.0),
-		i2cerr(0),
-		i2cerr_last(0),
-		last_rcd(0)
-	{ }
-
-	void set(uint16_t v, uint8_t e) {
-		std::lock_guard<std::mutex> lock(mutex);
-		vcc = v * 0.001f;
-		i2cerr = e;
-		last_rcd = ros::Time::now();
-	}
-
-	void run(diagnostic_updater::DiagnosticStatusWrapper &stat)
-	{
-		std::lock_guard<std::mutex> lock(mutex);
-		constexpr int timeout = 10.0; // seconds
-		if (last_rcd.isZero()) {
-			stat.summary(diagnostic_msgs::DiagnosticStatus::ERROR, "Not initialised");
-		} else if (ros::Time::now().toSec() - last_rcd.toSec() > timeout) {
-			stat.summary(diagnostic_msgs::DiagnosticStatus::STALE, "Not received for more than " + std::to_string(timeout) + "s");
-		} else {
-			if (vcc < 0)
-				stat.summary(diagnostic_msgs::DiagnosticStatus::ERROR, "No data");
-			else if (vcc < 4.5)
-				stat.summary(diagnostic_msgs::DiagnosticStatus::WARN, "Low voltage");
-			else if (i2cerr != i2cerr_last) {
-				i2cerr_last = i2cerr;
-				stat.summary(diagnostic_msgs::DiagnosticStatus::WARN, "New I2C error");
-			}
-			else
-				stat.summary(diagnostic_msgs::DiagnosticStatus::OK, "Normal");
-		}
-		stat.addf("Core voltage", "%f", vcc);
-		stat.addf("I2C errors", "%zu", i2cerr);
-	}
-
-private:
-	std::mutex mutex;
-	float vcc;
-	size_t i2cerr;
-	size_t i2cerr_last;
-	ros::Time last_rcd;
->>>>>>> cbe3aefb
+  ros::Time last_rcd;
 };
 
 
@@ -801,7 +476,6 @@
 class SystemStatusPlugin : public plugin::Plugin
 {
 public:
-<<<<<<< HEAD
   explicit SystemStatusPlugin(plugin::UASPtr uas_)
   : Plugin(uas_, "sys"),
     hb_diag("Heartbeat", 10),
@@ -812,9 +486,14 @@
     conn_heartbeat_mav_type(MAV_TYPE::ONBOARD_CONTROLLER),
     version_retries(RETRIES_COUNT),
     disable_diag(false),
-    has_battery_status(false),
-    battery_voltage(0.0)
-  {
+    has_battery_status0(false),
+  {
+    batt_diag.reserve(MAX_NR_BATTERY_STATUS);
+    batt_diag.emplace_back("Battery");
+    for (int i = 2; i <= MAX_NR_BATTERY_STATUS; ++i) {
+      batt_diag.emplace_back(utils::format("Battery %u", i));
+    }
+
     enable_node_watch_parameters();
 
     node_declare_and_watch_parameter(
@@ -828,10 +507,8 @@
       });
 
     node_declare_and_watch_parameter(
-      "min_voltage", 10.0, [&](const rclcpp::Parameter & p) {
-        auto min_voltage = p.as_double();
-
-        batt_diag.set_min_voltage(min_voltage);
+      "min_voltage", std::vector<double>({10.0}), [&](const rclcpp::Parameter & p) {
+        min_voltage = p.as_double_array();
       });
 
     node_declare_and_watch_parameter(
@@ -840,819 +517,17 @@
 
         if (!disable_diag) {
           uas->diagnostic_updater.add(sys_diag);
-          uas->diagnostic_updater.add(batt_diag);
+          // uas->diagnostic_updater.add(batt_diag);
+          for (int i = 0; i < MAX_NR_BATTERY_STATUS && i < min_voltage.size(); ++i) {
+            batt_diag[i].set_min_voltage(min_voltage[i]);
+            uas->diagnostic_updater.add(batt_diag[i]);
+          }
+
         } else {
           uas->diagnostic_updater.removeByName(sys_diag.getName());
-          uas->diagnostic_updater.removeByName(batt_diag.getName());
+          // uas->diagnostic_updater.removeByName(batt_diag.getName());
           uas->diagnostic_updater.removeByName(mem_diag.getName());
           uas->diagnostic_updater.removeByName(hwst_diag.getName());
-=======
-	SystemStatusPlugin() : PluginBase(),
-		nh("~"),
-		hb_diag("Heartbeat", 10),
-		mem_diag("APM Memory"),
-		hwst_diag("APM Hardware"),
-		sys_diag("System"),
-		conn_heartbeat_mav_type(MAV_TYPE::ONBOARD_CONTROLLER),
-		version_retries(RETRIES_COUNT),
-		disable_diag(false),
-		has_battery_status0(false)
-	{
-		batt_diag.reserve(MAX_NR_BATTERY_STATUS);
-		batt_diag.emplace_back("Battery");
-		for (int i = 2; i <= MAX_NR_BATTERY_STATUS ; ++i) {
-			batt_diag.emplace_back(utils::format("Battery %u", i));
-		}
-	}
-
-	void initialize(UAS &uas_) override
-	{
-		PluginBase::initialize(uas_);
-
-		ros::WallDuration conn_heartbeat;
-
-		double conn_timeout_d;
-		double conn_heartbeat_d;
-		std::vector<double> min_voltage;
-		std::string conn_heartbeat_mav_type_str;
-
-		nh.param("conn/timeout", conn_timeout_d, 10.0);
-		nh.param("sys/min_voltage", min_voltage, {10.0});
-		nh.param("sys/disable_diag", disable_diag, false);
-
-		// heartbeat rate parameter
-		if (nh.getParam("conn/heartbeat_rate", conn_heartbeat_d) && conn_heartbeat_d != 0.0) {
-			conn_heartbeat = ros::WallDuration(ros::Rate(conn_heartbeat_d));
-		}
-
-		// heartbeat mav type parameter
-		if (nh.getParam("conn/heartbeat_mav_type", conn_heartbeat_mav_type_str)) {
-			conn_heartbeat_mav_type = utils::mav_type_from_str(conn_heartbeat_mav_type_str);
-		}
-
-		// heartbeat diag always enabled
-		UAS_DIAG(m_uas).add(hb_diag);
-		if (!disable_diag) {
-			UAS_DIAG(m_uas).add(sys_diag);
-			for (int i = 0; i < MAX_NR_BATTERY_STATUS && i < min_voltage.size(); ++i) {
-				batt_diag[i].set_min_voltage(min_voltage[i]);
-				UAS_DIAG(m_uas).add(batt_diag[i]);
-			}
-		}
-
-
-		// one-shot timeout timer
-		timeout_timer = nh.createWallTimer(ros::WallDuration(conn_timeout_d),
-				&SystemStatusPlugin::timeout_cb, this, true);
-		//timeout_timer.start();
-
-		if (!conn_heartbeat.isZero()) {
-			heartbeat_timer = nh.createWallTimer(conn_heartbeat,
-					&SystemStatusPlugin::heartbeat_cb, this);
-			//heartbeat_timer.start();
-		}
-
-		// version request timer
-		autopilot_version_timer = nh.createWallTimer(ros::WallDuration(1.0),
-				&SystemStatusPlugin::autopilot_version_cb, this);
-		autopilot_version_timer.stop();
-
-		state_pub = nh.advertise<mavros_msgs::State>("state", 10, true);
-		extended_state_pub = nh.advertise<mavros_msgs::ExtendedState>("extended_state", 10);
-		batt_pub = nh.advertise<BatteryMsg>("battery", 10);
-		estimator_status_pub = nh.advertise<mavros_msgs::EstimatorStatus>("estimator_status", 10);
-		statustext_pub = nh.advertise<mavros_msgs::StatusText>("statustext/recv", 10);
-		statustext_sub = nh.subscribe("statustext/send", 10, &SystemStatusPlugin::statustext_cb, this);
-		rate_srv = nh.advertiseService("set_stream_rate", &SystemStatusPlugin::set_rate_cb, this);
-		mode_srv = nh.advertiseService("set_mode", &SystemStatusPlugin::set_mode_cb, this);
-		vehicle_info_get_srv = nh.advertiseService("vehicle_info_get", &SystemStatusPlugin::vehicle_info_get_cb, this);
-		message_interval_srv = nh.advertiseService("set_message_interval", &SystemStatusPlugin::set_message_interval_cb, this);
-
-		// init state topic
-		publish_disconnection();
-		enable_connection_cb();
-	}
-
-	Subscriptions get_subscriptions() override {
-		return {
-			make_handler(&SystemStatusPlugin::handle_heartbeat),
-			make_handler(&SystemStatusPlugin::handle_sys_status),
-			make_handler(&SystemStatusPlugin::handle_statustext),
-			make_handler(&SystemStatusPlugin::handle_meminfo),
-			make_handler(&SystemStatusPlugin::handle_hwstatus),
-			make_handler(&SystemStatusPlugin::handle_autopilot_version),
-			make_handler(&SystemStatusPlugin::handle_extended_sys_state),
-			make_handler(&SystemStatusPlugin::handle_battery_status),
-			make_handler(&SystemStatusPlugin::handle_estimator_status),
-		};
-	}
-
-private:
-	ros::NodeHandle nh;
-
-	HeartbeatStatus hb_diag;
-	MemInfo mem_diag;
-	HwStatus hwst_diag;
-	SystemStatusDiag sys_diag;
-	std::vector<BatteryStatusDiag> batt_diag;
-	ros::WallTimer timeout_timer;
-	ros::WallTimer heartbeat_timer;
-	ros::WallTimer autopilot_version_timer;
-
-	ros::Publisher state_pub;
-	ros::Publisher extended_state_pub;
-	ros::Publisher batt_pub;
-	ros::Publisher estimator_status_pub;
-	ros::Publisher statustext_pub;
-	ros::Subscriber statustext_sub;
-	ros::ServiceServer rate_srv;
-	ros::ServiceServer mode_srv;
-	ros::ServiceServer vehicle_info_get_srv;
-	ros::ServiceServer message_interval_srv;
-
-	MAV_TYPE conn_heartbeat_mav_type;
-	static constexpr int RETRIES_COUNT = 6;
-	int version_retries;
-	bool disable_diag;
-	bool has_battery_status0;
-
-	using M_VehicleInfo = std::unordered_map<uint16_t, mavros_msgs::VehicleInfo>;
-	M_VehicleInfo vehicles;
-
-	/* -*- mid-level helpers -*- */
-
-	// Get vehicle key for the unordered map containing all vehicles
-	inline uint16_t get_vehicle_key(uint8_t sysid,uint8_t compid) {
-		return sysid << 8 | compid;
-	}
-
-	// Find or create vehicle info
-	inline M_VehicleInfo::iterator find_or_create_vehicle_info(uint8_t sysid, uint8_t compid) {
-		auto key = get_vehicle_key(sysid, compid);
-		M_VehicleInfo::iterator ret = vehicles.find(key);
-
-		if (ret == vehicles.end()) {
-			// Not found
-			mavros_msgs::VehicleInfo v;
-			v.sysid = sysid;
-			v.compid = compid;
-			v.available_info = 0;
-
-			auto res = vehicles.emplace(key, v);	//-> pair<iterator, bool>
-			ret = res.first;
-		}
-
-		ROS_ASSERT(ret != vehicles.end());
-		return ret;
-	}
-
-	/**
-	 * Sent STATUSTEXT message to rosout
-	 *
-	 * @param[in] severity  Levels defined in common.xml
-	 */
-	void process_statustext_normal(uint8_t severity, std::string &text)
-	{
-		using mavlink::common::MAV_SEVERITY;
-
-		switch (severity) {
-		// [[[cog:
-		// for l1, l2 in (
-		//     (('EMERGENCY', 'ALERT', 'CRITICAL', 'ERROR'), 'ERROR'),
-		//     (('WARNING', 'NOTICE'), 'WARN'),
-		//     (('INFO', ), 'INFO'),
-		//     (('DEBUG', ), 'DEBUG')
-		//     ):
-		//     for v in l1:
-		//         cog.outl("case enum_value(MAV_SEVERITY::%s):" % v)
-		//     cog.outl("\tROS_%s_STREAM_NAMED(\"fcu\", \"FCU: \" << text);" % l2)
-		//     cog.outl("\tbreak;")
-		// ]]]
-		case enum_value(MAV_SEVERITY::EMERGENCY):
-		case enum_value(MAV_SEVERITY::ALERT):
-		case enum_value(MAV_SEVERITY::CRITICAL):
-		case enum_value(MAV_SEVERITY::ERROR):
-			ROS_ERROR_STREAM_NAMED("fcu", "FCU: " << text);
-			break;
-		case enum_value(MAV_SEVERITY::WARNING):
-		case enum_value(MAV_SEVERITY::NOTICE):
-			ROS_WARN_STREAM_NAMED("fcu", "FCU: " << text);
-			break;
-		case enum_value(MAV_SEVERITY::INFO):
-			ROS_INFO_STREAM_NAMED("fcu", "FCU: " << text);
-			break;
-		case enum_value(MAV_SEVERITY::DEBUG):
-			ROS_DEBUG_STREAM_NAMED("fcu", "FCU: " << text);
-			break;
-		// [[[end]]] (checksum: 315aa363b5ecb4dda66cc8e1e3d3aa48)
-		default:
-			ROS_WARN_STREAM_NAMED("fcu", "FCU: UNK(" << +severity << "): " << text);
-			break;
-		};
-	}
-
-	static std::string custom_version_to_hex_string(std::array<uint8_t, 8> &array)
-	{
-		// should be little-endian
-		uint64_t b;
-		memcpy(&b, array.data(), sizeof(uint64_t));
-		b = le64toh(b);
-
-		return utils::format("%016llx", b);
-	}
-
-	void process_autopilot_version_normal(mavlink::common::msg::AUTOPILOT_VERSION &apv, uint8_t sysid, uint8_t compid)
-	{
-		char prefix[16];
-		std::snprintf(prefix, sizeof(prefix), "VER: %d.%d", sysid, compid);
-
-		ROS_INFO_NAMED("sys", "%s: Capabilities         0x%016llx", prefix, (long long int)apv.capabilities);
-		ROS_INFO_NAMED("sys", "%s: Flight software:     %08x (%s)",
-				prefix,
-				apv.flight_sw_version,
-				custom_version_to_hex_string(apv.flight_custom_version).c_str());
-		ROS_INFO_NAMED("sys", "%s: Middleware software: %08x (%s)",
-				prefix,
-				apv.middleware_sw_version,
-				custom_version_to_hex_string(apv.middleware_custom_version).c_str());
-		ROS_INFO_NAMED("sys", "%s: OS software:         %08x (%s)",
-				prefix,
-				apv.os_sw_version,
-				custom_version_to_hex_string(apv.os_custom_version).c_str());
-		ROS_INFO_NAMED("sys", "%s: Board hardware:      %08x", prefix, apv.board_version);
-		ROS_INFO_NAMED("sys", "%s: VID/PID:             %04x:%04x", prefix, apv.vendor_id, apv.product_id);
-		ROS_INFO_NAMED("sys", "%s: UID:                 %016llx", prefix, (long long int)apv.uid);
-	}
-
-	void process_autopilot_version_apm_quirk(mavlink::common::msg::AUTOPILOT_VERSION &apv, uint8_t sysid, uint8_t compid)
-	{
-		char prefix[16];
-		std::snprintf(prefix, sizeof(prefix), "VER: %d.%d", sysid, compid);
-
-		// Note based on current APM's impl.
-		// APM uses custom version array[8] as a string
-		ROS_INFO_NAMED("sys", "%s: Capabilities         0x%016llx", prefix, (long long int)apv.capabilities);
-		ROS_INFO_NAMED("sys", "%s: Flight software:     %08x (%*s)",
-				prefix,
-				apv.flight_sw_version,
-				8, apv.flight_custom_version.data());
-		ROS_INFO_NAMED("sys", "%s: Middleware software: %08x (%*s)",
-				prefix,
-				apv.middleware_sw_version,
-				8, apv.middleware_custom_version.data());
-		ROS_INFO_NAMED("sys", "%s: OS software:         %08x (%*s)",
-				prefix,
-				apv.os_sw_version,
-				8, apv.os_custom_version.data());
-		ROS_INFO_NAMED("sys", "%s: Board hardware:      %08x", prefix, apv.board_version);
-		ROS_INFO_NAMED("sys", "%s: VID/PID:             %04x:%04x", prefix, apv.vendor_id, apv.product_id);
-		ROS_INFO_NAMED("sys", "%s: UID:                 %016llx", prefix, (long long int)apv.uid);
-	}
-
-	void publish_disconnection() {
-		auto state_msg = boost::make_shared<mavros_msgs::State>();
-		state_msg->header.stamp = ros::Time::now();
-		state_msg->connected = false;
-		state_msg->armed = false;
-		state_msg->guided = false;
-		state_msg->mode = "";
-		state_msg->system_status = enum_value(MAV_STATE::UNINIT);
-
-		state_pub.publish(state_msg);
-	}
-
-	/* -*- message handlers -*- */
-
-	void handle_heartbeat(const mavlink::mavlink_message_t *msg, mavlink::minimal::msg::HEARTBEAT &hb)
-	{
-		using mavlink::minimal::MAV_MODE_FLAG;
-
-		// Store generic info of all heartbeats seen
-		auto it = find_or_create_vehicle_info(msg->sysid, msg->compid);
-
-		auto vehicle_mode = m_uas->str_mode_v10(hb.base_mode, hb.custom_mode);
-		auto stamp = ros::Time::now();
-
-		// Update vehicle data
-		it->second.header.stamp = stamp;
-		it->second.available_info |= mavros_msgs::VehicleInfo::HAVE_INFO_HEARTBEAT;
-		it->second.autopilot = hb.autopilot;
-		it->second.type = hb.type;
-		it->second.system_status = hb.system_status;
-		it->second.base_mode = hb.base_mode;
-		it->second.custom_mode = hb.custom_mode;
-		it->second.mode = vehicle_mode;
-
-		if (!(hb.base_mode & enum_value(MAV_MODE_FLAG::CUSTOM_MODE_ENABLED))) {
-			it->second.mode_id = hb.base_mode;
-		} else {
-			it->second.mode_id = hb.custom_mode;
-		}
-
-		// Continue from here only if vehicle is my target
-		if (!m_uas->is_my_target(msg->sysid, msg->compid)) {
-			ROS_DEBUG_NAMED("sys", "HEARTBEAT from [%d, %d] dropped.", msg->sysid, msg->compid);
-			return;
-		}
-
-		// update context && setup connection timeout
-		m_uas->update_heartbeat(hb.type, hb.autopilot, hb.base_mode);
-		m_uas->update_connection_status(true);
-		timeout_timer.stop();
-		timeout_timer.start();
-
-		// build state message after updating uas
-		auto state_msg = boost::make_shared<mavros_msgs::State>();
-		state_msg->header.stamp = stamp;
-		state_msg->connected = true;
-		state_msg->armed = !!(hb.base_mode & enum_value(MAV_MODE_FLAG::SAFETY_ARMED));
-		state_msg->guided = !!(hb.base_mode & enum_value(MAV_MODE_FLAG::GUIDED_ENABLED));
-		state_msg->manual_input = !!(hb.base_mode & enum_value(MAV_MODE_FLAG::MANUAL_INPUT_ENABLED));
-		state_msg->mode = vehicle_mode;
-		state_msg->system_status = hb.system_status;
-
-		state_pub.publish(state_msg);
-		hb_diag.tick(hb.type, hb.autopilot, state_msg->mode, hb.system_status);
-	}
-
-	void handle_extended_sys_state(const mavlink::mavlink_message_t *msg, mavlink::common::msg::EXTENDED_SYS_STATE &state)
-	{
-		auto state_msg = boost::make_shared<mavros_msgs::ExtendedState>();
-		state_msg->header.stamp = ros::Time::now();
-		state_msg->vtol_state = state.vtol_state;
-		state_msg->landed_state = state.landed_state;
-
-		extended_state_pub.publish(state_msg);
-	}
-
-	void handle_sys_status(const mavlink::mavlink_message_t *msg, mavlink::common::msg::SYS_STATUS &stat)
-	{
-		using MC = mavlink::minimal::MAV_COMPONENT;
-		if (static_cast<MC>(msg->compid) == MC::COMP_ID_GIMBAL) {
-			return;
-		}
-
-		float volt = stat.voltage_battery * 0.001f;	// mV
-		float curr = stat.current_battery * 0.01f;	// 10 mA or -1
-		float rem = stat.battery_remaining * 0.01f;	// or -1
-
-		sys_diag.set(stat);
-
-		if (has_battery_status0)
-			return;
-
-		batt_diag[0].set(volt, curr, rem);
-		auto batt_msg = boost::make_shared<BatteryMsg>();
-		batt_msg->header.stamp = ros::Time::now();
-
-#ifdef HAVE_SENSOR_MSGS_BATTERYSTATE_MSG
-		batt_msg->voltage = volt;
-		batt_msg->current = -curr;
-		batt_msg->charge = NAN;
-		batt_msg->capacity = NAN;
-		batt_msg->design_capacity = NAN;
-		batt_msg->percentage = rem;
-		batt_msg->power_supply_status = BatteryMsg::POWER_SUPPLY_STATUS_DISCHARGING;
-		batt_msg->power_supply_health = BatteryMsg::POWER_SUPPLY_HEALTH_UNKNOWN;
-		batt_msg->power_supply_technology = BatteryMsg::POWER_SUPPLY_TECHNOLOGY_UNKNOWN;
-		batt_msg->present = true;
-		batt_msg->cell_voltage.clear();	// not necessary. Cell count and Voltage unknown.
-		batt_msg->location = "";
-		batt_msg->serial_number = "";
-#else	// mavros_msgs::BatteryStatus
-		batt_msg->voltage = volt;
-		batt_msg->current = curr;
-		batt_msg->remaining = rem;
-#endif
-
-		batt_pub.publish(batt_msg);
-	}
-
-	void handle_statustext(const mavlink::mavlink_message_t *msg, mavlink::common::msg::STATUSTEXT &textm)
-	{
-		auto text = mavlink::to_string(textm.text);
-		process_statustext_normal(textm.severity, text);
-
-		auto st_msg = boost::make_shared<mavros_msgs::StatusText>();
-		st_msg->header.stamp = ros::Time::now();
-		st_msg->severity = textm.severity;
-		st_msg->text = text;
-		statustext_pub.publish(st_msg);
-	}
-
-	void handle_meminfo(const mavlink::mavlink_message_t *msg, mavlink::ardupilotmega::msg::MEMINFO &mem)
-	{
-		mem_diag.set(std::max(static_cast<uint32_t>(mem.freemem), mem.freemem32), mem.brkval);
-	}
-
-	void handle_hwstatus(const mavlink::mavlink_message_t *msg, mavlink::ardupilotmega::msg::HWSTATUS &hwst)
-	{
-		hwst_diag.set(hwst.Vcc, hwst.I2Cerr);
-	}
-
-	void handle_autopilot_version(const mavlink::mavlink_message_t *msg, mavlink::common::msg::AUTOPILOT_VERSION &apv)
-	{
-		// we want to store only FCU caps
-		if (m_uas->is_my_target(msg->sysid, msg->compid)) {
-			autopilot_version_timer.stop();
-			m_uas->update_capabilities(true, apv.capabilities);
-		}
-
-		// but print all version responses
-		if (m_uas->is_ardupilotmega())
-			process_autopilot_version_apm_quirk(apv, msg->sysid, msg->compid);
-		else
-			process_autopilot_version_normal(apv, msg->sysid, msg->compid);
-
-		// Store generic info of all autopilot seen
-		auto it = find_or_create_vehicle_info(msg->sysid, msg->compid);
-
-		// Update vehicle data
-		it->second.header.stamp = ros::Time::now();
-		it->second.available_info |= mavros_msgs::VehicleInfo::HAVE_INFO_AUTOPILOT_VERSION;
-		it->second.capabilities = apv.capabilities;
-		it->second.flight_sw_version = apv.flight_sw_version;
-		it->second.middleware_sw_version = apv.middleware_sw_version;
-		it->second.os_sw_version = apv.os_sw_version;
-		it->second.board_version = apv.board_version;
-		it->second.flight_custom_version = custom_version_to_hex_string(apv.flight_custom_version);
-		it->second.vendor_id = apv.vendor_id;
-		it->second.product_id = apv.product_id;
-		it->second.uid = apv.uid;
-	}
-
-	void handle_battery_status(const mavlink::mavlink_message_t *msg, mavlink::common::msg::BATTERY_STATUS &bs)
-	{
-#ifdef HAVE_SENSOR_MSGS_BATTERYSTATE_MSG
-		using BT = mavlink::common::MAV_BATTERY_TYPE;
-		auto batt_msg = boost::make_shared<BatteryMsg>();
-		batt_msg->header.stamp = ros::Time::now();
-
-		batt_msg->current = bs.current_battery==-1?NAN:-(bs.current_battery * 0.01f);	// 10 mA
-		batt_msg->charge = NAN;
-		batt_msg->capacity = NAN;
-		batt_msg->design_capacity = NAN;
-		batt_msg->percentage = bs.battery_remaining * 0.01f;
-		batt_msg->power_supply_status = BatteryMsg::POWER_SUPPLY_STATUS_DISCHARGING;
-		batt_msg->power_supply_health = BatteryMsg::POWER_SUPPLY_HEALTH_UNKNOWN;
-
-		switch (bs.type) {
-		// [[[cog:
-		// for f in (
-		//     'LIPO',
-		//     'LIFE',
-		//     'LION',
-		//     'NIMH',
-		//     'UNKNOWN'):
-		//     cog.outl("case enum_value(BT::%s):" % f)
-		//     if f == 'UNKNOWN':
-		//         cog.outl("default:")
-		//     cog.outl("\tbatt_msg->power_supply_technology = BatteryMsg::POWER_SUPPLY_TECHNOLOGY_%s;" % f)
-		//     cog.outl("\tbreak;")
-		// ]]]
-		case enum_value(BT::LIPO):
-			batt_msg->power_supply_technology = BatteryMsg::POWER_SUPPLY_TECHNOLOGY_LIPO;
-			break;
-		case enum_value(BT::LIFE):
-			batt_msg->power_supply_technology = BatteryMsg::POWER_SUPPLY_TECHNOLOGY_LIFE;
-			break;
-		case enum_value(BT::LION):
-			batt_msg->power_supply_technology = BatteryMsg::POWER_SUPPLY_TECHNOLOGY_LION;
-			break;
-		case enum_value(BT::NIMH):
-			batt_msg->power_supply_technology = BatteryMsg::POWER_SUPPLY_TECHNOLOGY_NIMH;
-			break;
-		case enum_value(BT::UNKNOWN):
-		default:
-			batt_msg->power_supply_technology = BatteryMsg::POWER_SUPPLY_TECHNOLOGY_UNKNOWN;
-			break;
-		// [[[end]]] (checksum: 2bf14a81b3027f14ba1dd9b4c086a41d)
-		}
-
-		batt_msg->present = true;
-
-		batt_msg->cell_voltage.clear();
-		batt_msg->cell_voltage.reserve(bs.voltages.size() + bs.voltages_ext.size());
-		float cell_voltage;
-		float voltage_acc = 0.0f;
-		float total_voltage = 0.0f;
-		constexpr float coalesce_voltage = (UINT16_MAX-1) * 0.001f; // 65,534V cell voltage means that the next element in the array must be added to this one
-		for (auto v : bs.voltages) {
-			if (v == UINT16_MAX)
-				break;
-
-			if (v == UINT16_MAX-1) // cell voltage is above 65,534V
-			{
-				voltage_acc += coalesce_voltage;
-				continue;          // add to the next array element to get the correct voltage
-			}
-			cell_voltage = voltage_acc + (v * 0.001f);	// 1 mV
-			voltage_acc = 0.0f;
-			batt_msg->cell_voltage.push_back(cell_voltage);
-			total_voltage += cell_voltage;
-		}
-		for (auto v : bs.voltages_ext) {
-			if (v == UINT16_MAX || v == 0)  // this one is different from the for loop above to support mavlink2 message truncation
-				break;
-
-			if (v == UINT16_MAX-1) // cell voltage is above 65,534V
-			{
-				voltage_acc += coalesce_voltage;
-				continue;          // add to the next array element to get the correct voltage
-			}
-			cell_voltage = voltage_acc + (v * 0.001f);	// 1 mV
-			voltage_acc = 0.0f;
-			batt_msg->cell_voltage.push_back(cell_voltage);
-			total_voltage += cell_voltage;
-		}
-		batt_msg->voltage = total_voltage;
-
-		batt_msg->location = utils::format("id%u", bs.id);
-		batt_msg->serial_number = "";
-		batt_pub.publish(batt_msg);
-
-		if (bs.id == 0) {
-			has_battery_status0 = true;
-		}
-
-		if (!disable_diag && bs.id >= 0 && bs.id < MAX_NR_BATTERY_STATUS) {
-			batt_diag[bs.id].set(total_voltage, batt_msg->current, batt_msg->percentage);
-			batt_diag[bs.id].setcell_v(batt_msg->cell_voltage);
-		}
-#endif
-	}
-
-	void handle_estimator_status(const mavlink::mavlink_message_t *msg, mavlink::common::msg::ESTIMATOR_STATUS &status)
-	{
-		using ESF = mavlink::common::ESTIMATOR_STATUS_FLAGS;
-
-		auto est_status_msg = boost::make_shared<mavros_msgs::EstimatorStatus>();
-		est_status_msg->header.stamp = ros::Time::now();
-
-		// [[[cog:
-		// import pymavlink.dialects.v20.common as common
-		// ename = 'ESTIMATOR_STATUS_FLAGS'
-		// ename_pfx2 = 'ESTIMATOR_'
-		//
-		// enum = sorted(common.enums[ename].items())
-		// enum.pop() # -> remove ENUM_END
-		//
-		// for k, e in enum:
-		//     desc = e.description.split(' ', 1)[1] if e.description.startswith('0x') else e.description
-		//     esf = e.name
-		//
-		//     if esf.startswith(ename + '_'):
-		//         esf = esf[len(ename) + 1:]
-		//     if esf.startswith(ename_pfx2):
-		//         esf = esf[len(ename_pfx2):]
-		//     if esf[0].isdigit():
-		//         esf = 'SENSOR_' + esf
-		//     cog.outl("est_status_msg->%s_status_flag = !!(status.flags & enum_value(ESF::%s));" % (esf.lower(), esf))
-		// ]]]
-		est_status_msg->attitude_status_flag = !!(status.flags & enum_value(ESF::ATTITUDE));
-		est_status_msg->velocity_horiz_status_flag = !!(status.flags & enum_value(ESF::VELOCITY_HORIZ));
-		est_status_msg->velocity_vert_status_flag = !!(status.flags & enum_value(ESF::VELOCITY_VERT));
-		est_status_msg->pos_horiz_rel_status_flag = !!(status.flags & enum_value(ESF::POS_HORIZ_REL));
-		est_status_msg->pos_horiz_abs_status_flag = !!(status.flags & enum_value(ESF::POS_HORIZ_ABS));
-		est_status_msg->pos_vert_abs_status_flag = !!(status.flags & enum_value(ESF::POS_VERT_ABS));
-		est_status_msg->pos_vert_agl_status_flag = !!(status.flags & enum_value(ESF::POS_VERT_AGL));
-		est_status_msg->const_pos_mode_status_flag = !!(status.flags & enum_value(ESF::CONST_POS_MODE));
-		est_status_msg->pred_pos_horiz_rel_status_flag = !!(status.flags & enum_value(ESF::PRED_POS_HORIZ_REL));
-		est_status_msg->pred_pos_horiz_abs_status_flag = !!(status.flags & enum_value(ESF::PRED_POS_HORIZ_ABS));
-		est_status_msg->gps_glitch_status_flag = !!(status.flags & enum_value(ESF::GPS_GLITCH));
-		est_status_msg->accel_error_status_flag = !!(status.flags & enum_value(ESF::ACCEL_ERROR));
-		// [[[end]]] (checksum: da59238f4d4337aeb395f7205db08237)
-
-		estimator_status_pub.publish(est_status_msg);
-	}
-
-	/* -*- timer callbacks -*- */
-
-	void timeout_cb(const ros::WallTimerEvent &event)
-	{
-		m_uas->update_connection_status(false);
-	}
-
-	void heartbeat_cb(const ros::WallTimerEvent &event)
-	{
-		using mavlink::common::MAV_MODE;
-
-		mavlink::minimal::msg::HEARTBEAT hb {};
-
-		hb.type = enum_value(conn_heartbeat_mav_type); //! @todo patch PX4 so it can also handle this type as datalink
-		hb.autopilot = enum_value(MAV_AUTOPILOT::INVALID);
-		hb.base_mode = enum_value(MAV_MODE::MANUAL_ARMED);
-		hb.custom_mode = 0;
-		hb.system_status = enum_value(MAV_STATE::ACTIVE);
-
-		UAS_FCU(m_uas)->send_message_ignore_drop(hb);
-	}
-
-	void autopilot_version_cb(const ros::WallTimerEvent &event)
-	{
-		using mavlink::common::MAV_CMD;
-
-		bool ret = false;
-
-		// Request from all first 3 times, then fallback to unicast
-		bool do_broadcast = version_retries > RETRIES_COUNT / 2;
-
-		try {
-			auto client = nh.serviceClient<mavros_msgs::CommandLong>("cmd/command");
-
-			mavros_msgs::CommandLong cmd{};
-
-			cmd.request.broadcast = do_broadcast;
-			cmd.request.command = enum_value(MAV_CMD::REQUEST_AUTOPILOT_CAPABILITIES);
-			cmd.request.confirmation = false;
-			cmd.request.param1 = 1.0;
-
-			ROS_DEBUG_NAMED("sys", "VER: Sending %s request.",
-					(do_broadcast) ? "broadcast" : "unicast");
-			ret = client.call(cmd);
-		}
-		catch (ros::InvalidNameException &ex) {
-			ROS_ERROR_NAMED("sys", "VER: %s", ex.what());
-		}
-
-		ROS_ERROR_COND_NAMED(!ret, "sys", "VER: command plugin service call failed!");
-
-		if (version_retries > 0) {
-			version_retries--;
-			ROS_WARN_COND_NAMED(version_retries != RETRIES_COUNT - 1, "sys",
-					"VER: %s request timeout, retries left %d",
-					(do_broadcast) ? "broadcast" : "unicast",
-					version_retries);
-		}
-		else {
-			m_uas->update_capabilities(false);
-			autopilot_version_timer.stop();
-			ROS_WARN_NAMED("sys", "VER: your FCU don't support AUTOPILOT_VERSION, "
-					"switched to default capabilities");
-		}
-	}
-
-	void connection_cb(bool connected) override
-	{
-		has_battery_status0 = false;
-
-		// if connection changes, start delayed version request
-		version_retries = RETRIES_COUNT;
-		if (connected)
-			autopilot_version_timer.start();
-		else
-			autopilot_version_timer.stop();
-
-		// add/remove APM diag tasks
-		if (connected && !disable_diag && m_uas->is_ardupilotmega()) {
-			UAS_DIAG(m_uas).add(mem_diag);
-			UAS_DIAG(m_uas).add(hwst_diag);
-		}
-		else {
-			UAS_DIAG(m_uas).removeByName(mem_diag.getName());
-			UAS_DIAG(m_uas).removeByName(hwst_diag.getName());
-		}
-
-		if (!connected) {
-			// publish connection change
-			publish_disconnection();
-
-			// Clear known vehicles
-			vehicles.clear();
-		}
-	}
-
-	/* -*- subscription callbacks -*- */
-
-	void statustext_cb(const mavros_msgs::StatusText::ConstPtr &req) {
-		mavlink::common::msg::STATUSTEXT statustext {};
-		statustext.severity = req->severity;
-
-		// Limit the length of the string by null-terminating at the 50-th character
-		ROS_WARN_COND_NAMED(req->text.length() >= statustext.text.size(), "sys",
-				"Status text too long: truncating...");
-		mavlink::set_string_z(statustext.text, req->text);
-
-		UAS_FCU(m_uas)->send_message_ignore_drop(statustext);
-	}
-
-	/* -*- ros callbacks -*- */
-
-	bool set_rate_cb(mavros_msgs::StreamRate::Request &req,
-			mavros_msgs::StreamRate::Response &res)
-	{
-		mavlink::common::msg::REQUEST_DATA_STREAM rq = {};
-
-		rq.target_system = m_uas->get_tgt_system();
-		rq.target_component = m_uas->get_tgt_component();
-		rq.req_stream_id = req.stream_id;
-		rq.req_message_rate = req.message_rate;
-		rq.start_stop = (req.on_off) ? 1 : 0;
-
-		UAS_FCU(m_uas)->send_message_ignore_drop(rq);
-		return true;
-	}
-
-	bool set_mode_cb(mavros_msgs::SetMode::Request &req,
-			mavros_msgs::SetMode::Response &res)
-	{
-		using mavlink::minimal::MAV_MODE_FLAG;
-
-		uint8_t base_mode = req.base_mode;
-		uint32_t custom_mode = 0;
-
-		if (req.custom_mode != "") {
-			if (!m_uas->cmode_from_str(req.custom_mode, custom_mode)) {
-				res.mode_sent = false;
-				return true;
-			}
-
-			/**
-			 * @note That call may trigger unexpected arming change because
-			 *       base_mode arming flag state based on previous HEARTBEAT
-			 *       message value.
-			 */
-			base_mode |= (m_uas->get_armed()) ? enum_value(MAV_MODE_FLAG::SAFETY_ARMED) : 0;
-			base_mode |= (m_uas->get_hil_state()) ? enum_value(MAV_MODE_FLAG::HIL_ENABLED) : 0;
-			base_mode |= enum_value(MAV_MODE_FLAG::CUSTOM_MODE_ENABLED);
-		}
-
-		mavlink::common::msg::SET_MODE sm = {};
-		sm.target_system = m_uas->get_tgt_system();
-		sm.base_mode = base_mode;
-		sm.custom_mode = custom_mode;
-
-		UAS_FCU(m_uas)->send_message_ignore_drop(sm);
-		res.mode_sent = true;
-		return true;
-	}
-
-	bool vehicle_info_get_cb(mavros_msgs::VehicleInfoGet::Request &req,
-			mavros_msgs::VehicleInfoGet::Response &res)
-	{
-		if (req.get_all) {
-			// Send all vehicles
-			for (const auto &got : vehicles) {
-				res.vehicles.emplace_back(got.second);
-			}
-
-			res.success = true;
-			return res.success;
-		}
-
-		uint8_t req_sysid = req.sysid;
-		uint8_t req_compid = req.compid;
-
-		if (req.sysid == 0 && req.compid == 0) {
-			// use target
-			req_sysid = m_uas->get_tgt_system();
-			req_compid = m_uas->get_tgt_component();
-		}
-
-		uint16_t key = get_vehicle_key(req_sysid, req_compid);
-		auto it = vehicles.find(key);
-
-		if (it == vehicles.end()) {
-			// Vehicle not found
-			res.success = false;
-			return res.success;
-		}
-
-		res.vehicles.emplace_back(it->second);
-		res.success = true;
-		return res.success;
-	}
-
-    bool set_message_interval_cb(mavros_msgs::MessageInterval::Request &req,
-            mavros_msgs::MessageInterval::Response &res)
-    {
-        using mavlink::common::MAV_CMD;
-
-        try {
-            auto client = nh.serviceClient<mavros_msgs::CommandLong>("cmd/command");
-
-            // calculate interval
-            float interval_us;
-            if (req.message_rate < 0) {
-                interval_us = -1.0f;
-            } else if (req.message_rate == 0) {
-                interval_us = 0.0f;
-            } else {
-                interval_us = 1000000.0f / req.message_rate;
-            }
-
-            mavros_msgs::CommandLong cmd{};
-
-            cmd.request.broadcast = false;
-            cmd.request.command = enum_value(MAV_CMD::SET_MESSAGE_INTERVAL);
-            cmd.request.confirmation = false;
-            cmd.request.param1 = req.message_id;
-            cmd.request.param2 = interval_us;
-
-            ROS_DEBUG_NAMED("sys", "SetMessageInterval: Request msgid %u at %f hz",
-                    req.message_id, req.message_rate);
-            res.success = client.call(cmd);
->>>>>>> cbe3aefb
         }
       });
 
@@ -1758,7 +633,7 @@
   MemInfo mem_diag;
   HwStatus hwst_diag;
   SystemStatusDiag sys_diag;
-  BatteryStatusDiag batt_diag;
+  std::vector<BatteryStatusDiag> batt_diag;
 
   rclcpp::TimerBase::SharedPtr timeout_timer;
   rclcpp::TimerBase::SharedPtr heartbeat_timer;
@@ -1782,8 +657,9 @@
   static constexpr int RETRIES_COUNT = 6;
   int version_retries;
   bool disable_diag;
-  bool has_battery_status;
+  bool has_battery_status0;
   float battery_voltage;
+
 
   using M_VehicleInfo = std::unordered_map<uint16_t, mavros_msgs::msg::VehicleInfo>;
   M_VehicleInfo vehicles;
