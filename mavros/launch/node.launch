<launch>
	<!-- vim: set ft=xml noet : -->
	<!-- base node launch file-->

	<arg name="fcu_url" />
	<arg name="gcs_url" />
	<arg name="tgt_system" />
	<arg name="tgt_component" />
	<arg name="pluginlists_yaml" />
	<arg name="config_yaml" />
	<arg name="log_output" default="screen" />
	<arg name="fcu_protocol" default="v2.0" />
<<<<<<< HEAD
	<arg name="respawn_mavros" default="false" />      
	<arg name="namespace" default="mavros"/>
	<node pkg="mavros" exec="mavros_node" namespace="$(var namespace)" output="$(var log_output)">
=======
	<arg name="respawn_mavros" default="false" />

	<node pkg="mavros" exec="mavros_node" namespace="mavros" output="screen">
>>>>>>> 8729502c
		<param name="fcu_url" value="$(var fcu_url)" />
		<param name="gcs_url" value="$(var gcs_url)" />
		<param name="tgt_system" value="$(var tgt_system)" />
		<param name="tgt_component" value="$(var tgt_component)" />
		<param name="fcu_protocol" value="$(var fcu_protocol)" />
		<!-- load blacklist, config -->
		<param from="$(var pluginlists_yaml)" />
		<param from="$(var config_yaml)" />
	</node>
</launch><|MERGE_RESOLUTION|>--- conflicted
+++ resolved
@@ -10,15 +10,10 @@
 	<arg name="config_yaml" />
 	<arg name="log_output" default="screen" />
 	<arg name="fcu_protocol" default="v2.0" />
-<<<<<<< HEAD
-	<arg name="respawn_mavros" default="false" />      
+	<arg name="respawn_mavros" default="false" />
 	<arg name="namespace" default="mavros"/>
-	<node pkg="mavros" exec="mavros_node" namespace="$(var namespace)" output="$(var log_output)">
-=======
-	<arg name="respawn_mavros" default="false" />
 
-	<node pkg="mavros" exec="mavros_node" namespace="mavros" output="screen">
->>>>>>> 8729502c
+	<node pkg="mavros" exec="mavros_node" namespace="$(var namespace)" output="screen">
 		<param name="fcu_url" value="$(var fcu_url)" />
 		<param name="gcs_url" value="$(var gcs_url)" />
 		<param name="tgt_system" value="$(var tgt_system)" />
